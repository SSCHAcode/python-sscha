--- conflicted
+++ resolved
@@ -371,15 +371,12 @@
                         dyn_grad = CC.Phonons.GetDynQFromFCSupercell_parallel(fc_supercell, np.array(self.dyn.q_tot), \
                             self.dyn.structure, super_structure)
 
-<<<<<<< HEAD
-=======
                         t_8 = time.time()
 
                         print('    [symmetrization]  Time to prepare the suprecell dyn   : {:.6f} s'.format(t_6 - t_5))
                         print('    [symmetrization]  Time to symmetrize in the supercell : {:.6f} s'.format(t_7 - t_6))
                         print('    [symmetrization]  Time to return in fourier space     : {:.6f} s'.format(t_8 - t_7))
                     
->>>>>>> 8cf3d2a5
                     # Apply the sum rule at gamma
                     CC.symmetries.CustomASR(dyn_grad[0,:,:])
                 else:
