 # -*- coding: utf-8 -*-

from __future__ import print_function
"""
This is part of the program python-sscha
Copyright (C) 2018  Lorenzo Monacelli

This program is free software: you can redistribute it and/or modify
it under the terms of the GNU General Public License as published by
the Free Software Foundation, either version 3 of the License, or
(at your option) any later version.

This program is distributed in the hope that it will be useful,
but WITHOUT ANY WARRANTY; without even the implied warranty of
MERCHANTABILITY or FITNESS FOR A PARTICULAR PURPOSE.  See the
GNU General Public License for more details.

You should have received a copy of the GNU General Public License
along with this program.  If not, see <https://www.gnu.org/licenses/>.
"""

"""
This file contains the SSCHA minimizer tool
It is possible to use it to perform the anharmonic minimization
"""

from inspect import signature

#import Ensemble
import numpy as np
import difflib
try:
    __MATPLOTLIB__ = True
    import matplotlib.pyplot as plt
except:
    __MATPLOTLIB__ = False
import cellconstructor as CC
import cellconstructor.Methods
import time
import warnings
import sys, os

__SPGLIB__ = True
try:
    import spglib
except:
    __SPGLIB__ = False

import sscha.Ensemble as Ensemble
import sscha.Minimizer

from sscha.Parallel import pprint as print

# Rydberg to cm-1 and meV conversion factor
__RyToCm__  = 109691.40235
__RyTomev__ = 13605.698066
__RyToev__ = 13.605698066
__RyBohr3_to_GPa__ = 14710.513242194795
__K_to_Ry__ = 6.336857346553283e-06
__EPSILON__ = 1e-4
__evA3_to_GPa__ = 160.21766208
__RyBohr3_to_evA3__ = __RyBohr3_to_GPa__ / __evA3_to_GPa__


# Here the namelist variables
__SCHA_NAMELIST__ = "inputscha"
__SCHA_LAMBDA_A__ = "lambda_a"
__SCHA_LAMBDA_W__ = "lambda_w"
__SCHA_MINSTRUC__ = "minim_struc"
__SCHA_PRECOND_WYCK__ = "precond_wyck"
__SCHA_PRECOND_DYN__ = "preconditioning"
__SCHA_ROOTREP__ = "root_representation"
__SCHA_NEGLECT_SYMMETRIES__ = "neglect_symmetries"
__SCHA_NRANDOM_EFF__ = "n_random_eff"
__SCHA_NRANDOM__ = "n_random"
__SCHA_MEANINGFUL__ = "meaningful_factor"
__SCHA_EQENERGY__ = "eq_energy"
__SCHA_FILDYN__ = "fildyn_prefix"
__SCHA_NQIRR__ = "nqirr"
__SCHA_DATADIR__ = "data_dir"
__SCHA_ISBIN__ = "load_bin"
__SCHA_T__ = "t"
__SCHA_TG__ = "tg"
__SCHA_SUPERCELLSIZE__ = "supercell_size"
__SCHA_MAXSTEPS__ = "max_ka"
__SCHA_STRESSOFFSET__ = "stress_offset"
__SCHA_GRADIOP__ = "gradi_op"
__SCHA_POPULATION__ = "population"
__SCHA_PRINTSTRESS__ = "print_stress"
__SCHA_USESPGLIB__ = "use_spglib"


__SCHA_ALLOWED_KEYS__ = [__SCHA_LAMBDA_A__, __SCHA_ISBIN__,
                         __SCHA_LAMBDA_W__, __SCHA_MINSTRUC__,
                         __SCHA_PRECOND_WYCK__, __SCHA_PRECOND_DYN__,
                         __SCHA_ROOTREP__, __SCHA_NEGLECT_SYMMETRIES__,
                         __SCHA_NRANDOM_EFF__, __SCHA_NRANDOM__,
                         __SCHA_MEANINGFUL__, __SCHA_EQENERGY__,
                         __SCHA_FILDYN__, __SCHA_NQIRR__,
                         __SCHA_DATADIR__, __SCHA_T__,
                         __SCHA_TG__, __SCHA_SUPERCELLSIZE__,
                         __SCHA_MAXSTEPS__, __SCHA_STRESSOFFSET__,
                         __SCHA_GRADIOP__, __SCHA_POPULATION__,
                         __SCHA_PRINTSTRESS__, __SCHA_USESPGLIB__]
__SCHA_MANDATORY_KEYS__ = [__SCHA_FILDYN__, __SCHA_NQIRR__, __SCHA_T__]

__MAX_DIAG_ERROR_COUNTER__ = 5
__MAX_IMAG_ERROR_COUNTER__ = 50

class SSCHA_Minimizer(object):

    def __init__(self, ensemble = None, root_representation = "normal",
                 kong_liu_ratio = 0.5, meaningful_factor = 0.2,
                 minimization_algorithm = "sdes", lambda_a = 1, 
                 timer=None, **kwargs):
        """
        This class create a minimizer to perform the sscha minimization.
        It performs the sscha minimization.

        Parameters
        ----------
            ensemble : Ensemble.Ensemble()
                This is the Ensemble. This class contains the pool of configurations to be
                used in the minimizations.
            root_representation : string
                Chose between "normal", "sqrt" and "root4". These are the nonlinear change
                of variable to speedup the code.
            kong_liu_ratio : float
                The ration of the Kong-Liu effective sample size below which
                the minimization is stopped and a new ensemble needs to be
                generated to proceed.
            meaningful_factor : float
                The ration between the gradient and its error below which
                the minimization is considered to be converged.
            minimization_algorithm : string
                The minimization algoirthm used. One between 'sdes', 'cgrf' or
                'auto'. They behave as follow:
                    - 'sdes' => Steepest Descent
                    - 'cgrf' => Congjugate gradient
                    - 'auto' => Uses cgrf if the error lower than the gradient, 'sdes' otherwise.

                NOTE: Only sdes is currently implemented.
            lambda_a : float
                The force constant minimization step.
            **kwargs : any other attribute of this class
        """

        self.ensemble = ensemble
        self.root_representation = root_representation

        self.timer=timer


        # The symmetries
        self.symmetries = None

        # The minimization step
        self.min_step_dyn = lambda_a
        self.min_step_struc = 1

        # Set fixed step to true if you do not want the line minimization
        # Usefull if you are close to the minimum and you prefer to speedup the minimization with a fixed step.
        self.fixed_step = False

        dyn = None
        if ensemble is not None:
            dyn = self.ensemble.current_dyn.Copy()

        self.dyn = dyn
        self.dyn_path = "dyn"
        self.population = 0

        self.minimizer = None#

        self.max_diag_error_counter = __MAX_DIAG_ERROR_COUNTER__
        self.max_imag_freq_counter = __MAX_IMAG_ERROR_COUNTER__

        # Projection. This is chosen to fix some constraint on the minimization
        self.projector_dyn = None
        self.projector_struct = None

        # The gradient before the last step was performed (Used for the CG)
        self.prev_grad = None

        # Preconditioning variables
        self.precond_wyck = True
        self.precond_dyn = True

        self.minim_struct = True
        self.minim_dyn = True

        # This is a debugging flag
        # If true the preconditioning of the original ensemble
        # is used
        self.fake_precond = False

        # The stopping criteria on which gradient is evaluated
        self.gradi_op = "all"

        # Define the stress offset
        self.stress_offset = np.zeros((3,3), dtype = np.float64, order = "F")

        # If true the symmetries are neglected
        self.neglect_symmetries = False

        # If true use spglib to impose symmetries
        # NOTE: It is slower, but it enables using supercells
        self.use_spglib = False

        # If True, enforce the symmetrization and the sum rule after each step
        self.enforce_sum_rule = True


        # Setup the statistical threshold
        self.kong_liu_ratio = kong_liu_ratio

        # Setup the meaningful_factor
        self.meaningful_factor = meaningful_factor

        # Setup the minimization algorithm
        self.minimization_algorithm = minimization_algorithm

        # This is used to polish the ensemble energy
        self.eq_energy = 0

        # This is used to store the number of symmetries
        # It is used almost to check that no symmetry is broken along the minimization
        self.N_symmetries = 1

        # This is the maximum number of steps (if negative = infinity)
        self.max_ka = -1

        # Initialize the variable for convergence
        self.__converged__ = False

        # Initialize all the variables to store the minimization
        self.__fe__ = []
        self.__fe_err__ = []
        self.__gc__ = []
        self.__gc_err__ = []
        self.__gw__ = []
        self.__gw_err__ = []
        self.__KL__ = []
        self.__good_kasteps__ = []



        # Setup the attribute control
        self.__total_attributes__ = [item for item in self.__dict__.keys()]
        self.fixed_attributes = True # This must be the last attribute to be setted

        # Setup any other keyword given in input (raising the error if not already defined)
        for key in kwargs:
            self.__setattr__(key, kwargs[key])


    def __setattr__(self, name, value):
        """
        This method is used to set an attribute.
        It will raise an exception if the attribute does not exists (with a suggestion of similar entries)
        """


        if "fixed_attributes" in self.__dict__:
            if name in self.__total_attributes__:
                super(SSCHA_Minimizer, self).__setattr__(name, value)
            elif self.fixed_attributes:
                similar_objects = str( difflib.get_close_matches(name, self.__total_attributes__))
                ERROR_MSG = """
        Error, the attribute '{}' is not a member of '{}'.
        Suggested similar attributes: {} ?
        """.format(name, type(self).__name__,  similar_objects)

                raise AttributeError(ERROR_MSG)
        else:
            super(SSCHA_Minimizer, self).__setattr__(name, value)


        # Here check the consistency of the input
        if "min_step" in name:
            if value < 0:
                raise ValueError("Error, the step attribute {} must be positive ({} given)".format(name, value))


    def set_minimization_step(self, step):
        """
        Set an uniform minimization step for both the dynamical matrix and the structure minimization.

        Try to always use this function unless you specifically want two difference speed between the structure and the dynamical matrix minimization.
        """

        self.min_step_dyn = step
        self.min_step_struc = step


    def set_ensemble(self, ensemble):
        """Provide an ensemble to the minimizer object"""

        self.ensemble = ensemble
        if self.dyn is None:
            self.dyn = self.ensemble.current_dyn.Copy()

    def minimization_step(self, custom_function_gradient = None, timer=None):
        """
        Perform the single minimization step.
        This modify the self.dyn matrix and updates the ensemble

        Parameters
        ----------
            custom_function_gradient : pointer to function ( ndarray(nq x 3nat x 3nat), ndarray(nat, 3))
                A function that can be used both to print particular component of the gradient
                or to impose some constraints on the minimization (like lock the position of some atoms).
                It takes as input the two gradient (the dynamical matrix one and the structure one), and
                modifies them (or does some I/O on it).
        """
        print("Minimization step, force computed:", len(self.ensemble.force_computed))

        # Setup the symmetries
        t1 = time.time()
        qe_sym = CC.symmetries.QE_Symmetry(self.dyn.structure)

        if self.use_spglib:
            qe_sym.SetupFromSPGLIB()
            self.N_symmetries = qe_sym.QE_nsym
        else:
            qe_sym.SetupQPoint(verbose = False)
            self.N_symmetries = qe_sym.QE_nsym
        t2 = time.time()
        if timer is not None:
            timer.add_timer("Setup symmetries", t2 - t1)



        # Get the gradient of the free-energy respect to the dynamical matrix
        #dyn_grad, err = self.ensemble.get_free_energy_gradient_respect_to_dyn()
        #dyn_grad, err = self.ensemble.get_fc_from_self_consistency(True, True)
        #dyn_grad, err = self.ensemble.get_fc_from_self_consistency(True, True)
        if self.minim_dyn:
            if self.precond_dyn:
<<<<<<< HEAD
                if timer is not None:
                    dyn_grad, err = timer.execute_timed_function(self.ensemble.get_preconditioned_gradient, True, True, preconditioned=1)
                else:
                    dyn_grad, err = self.ensemble.get_preconditioned_gradient(True, True, preconditioned=1)
            else:
                if timer is not None:
                    dyn_grad, err = timer.execute_timed_function(self.ensemble.get_preconditioned_gradient, True, True, preconditioned=0)
                else:
                    dyn_grad, err = self.ensemble.get_preconditioned_gradient(True, True, preconditioned=0)
=======
                dyn_grad, err = self.ensemble.get_preconditioned_gradient_parallel(True, True, preconditioned=1)
            else:
                dyn_grad, err = self.ensemble.get_preconditioned_gradient_parallel(True, True, preconditioned=0)
>>>>>>> eabce87e
        else:
            dyn_grad = np.zeros( (len(self.dyn.q_tot), 3 * self.dyn.structure.N_atoms, 3 * self.dyn.structure.N_atoms), dtype = np.complex128)
            err = np.zeros_like(dyn_grad)


        # Perform the symmetrization
#        qe_sym.ImposeSumRule(dyn_grad)
#        qe_sym.SymmetrizeDynQ(dyn_grad, np.array([0,0,0]))
#        qe_sym.ImposeSumRule(err)
#        qe_sym.SymmetrizeDynQ(err, np.array([0,0,0]))
        t1 = time.time()
        if self.minim_dyn:
            if not self.neglect_symmetries:
                # Check if the symmetries must be applied in the supercell
                if self.use_spglib:
                    # Check if we have a supercell
                    supercell = self.dyn.GetSupercell()
                    n_cell = np.prod(supercell)
                    if n_cell == 1:
                        # Only gamma, apply the symmetries
                        if timer is not None:
                            timer.execute_timed_function(qe_sym.ApplySymmetriesToV2, dyn_grad[0, :, :])
                        else:
                            qe_sym.ApplySymmetriesToV2(dyn_grad[0, :, :])

                        #qe_sym.ApplySymmetriesToV2(err)
                        #CC.symmetries.CustomASR(err)
                    else:
                        # We have a supercell, we must generate the dynamical matrix in the supercell
                        if timer is not None:
                            timer_prepare = timer.spawn_child()
                            timer_apply = timer.spawn_child()
                            timer_return = timer.spawn_child()


                        t_5 = time.time()
                        super_structure = self.dyn.structure.generate_supercell(supercell)
                        if timer is not None:
                            timer_prepare.execute_timed_function(CC.Phonons.GetSupercellFCFromDyn, dyn_grad, np.array(self.dyn.q_tot), \
                                self.dyn.structure, super_structure)
                        else:
                            fc_supercell = CC.Phonons.GetSupercellFCFromDyn(dyn_grad, np.array(self.dyn.q_tot), \
                                self.dyn.structure, super_structure)

                        # Lets generate a new symmetries for the supercell
                        qe_sym_supcell = CC.symmetries.QE_Symmetry(super_structure)
                        qe_sym_supcell.SetupFromSPGLIB()

                        t_6 = time.time()

                        # Apply the symmetries to the fc_supercell matrix
                        if timer is not None:
                            timer_apply.execute_timed_function(qe_sym_supcell.ApplySymmetriesToV2, fc_supercell)
                        else:
                            qe_sym_supcell.ApplySymmetriesToV2(fc_supercell)

                        t_7 = time.time()
                        # Convert back to Q space
                        if timer:
                            dyn_grad = timer_return.execute_timed_function(CC.Phonons.GetDynQFromFCSupercell_parallel, fc_supercell, \
                                                                           np.array(self.dyn.q_tot), self.dyn.structure, super_structure)
                        else:
                            dyn_grad = CC.Phonons.GetDynQFromFCSupercell(fc_supercell, np.array(self.dyn.q_tot), \
                                self.dyn.structure, super_structure)

                        t_8 = time.time()

                        if timer is not None:
                            timer.add_timer("Prepare the suprecell dyn", t_6 - t_5, timer=timer_prepare)
                            timer.add_timer("Symmetrize in the supercell", t_7 - t_6, timer=timer_apply)
                            timer.add_timer("Return in fourier space", t_8 - t_7, timer=timer_return)

                    
                    # Apply the sum rule at gamma
                    if timer is not None:
                        timer.execute_timed_function(CC.symmetries.CustomASR, dyn_grad[0,:,:])
                    else:
                        CC.symmetries.CustomASR(dyn_grad[0,:,:])
                else:
                    if timer is not None:
                        timer.execute_timed_function(qe_sym.SymmetrizeFCQ, dyn_grad, self.dyn.q_stars, asr = "custom")
                    else:
                        qe_sym.SymmetrizeFCQ(dyn_grad, self.dyn.q_stars, asr = "custom")
                    #qe_sym.SymmetrizeFCQ(err, np.array(self.dyn.q_stars), asr = "custom")

                # Just divide the error by the square root the number of symmetries
                err /= np.sqrt(qe_sym.QE_nsym * np.prod(self.ensemble.supercell))
            else:
                # Apply the sum rule at gamma
                if timer is not None:
                    timer.execute_timed_function(CC.symmetries.CustomASR, dyn_grad[0,:,:])
                else:
                    CC.symmetries.CustomASR(dyn_grad[0,:,:])


#        # get the gradient in the supercell
#        new_grad_tmp = CC.Phonons.GetSupercellFCFromDyn(dyn_grad, np.array(self.dyn.q_tot),
#                                                        self.dyn.structure,
#                                                        self.dyn.structure.generate_supercell(self.ensemble.supercell))
#
#        #np.savetxt("NewGradSC.dat", np.real(new_grad_tmp))


        # This gradient is already preconditioned, if the precondition
        # is turned off we have to modify the gradient
#
#        if self.fake_precond:
#            if self.dyn.nqirr != 1:
#                raise ValueError("Implement this for the supercell")
#            dyn_grad = ApplyLambdaTensor(self.dyn, dyn_grad)
#            err = ApplyLambdaTensor(self.dyn, err)
#            qe_sym.ImposeSumRule(dyn_grad[0,:,:])
#            qe_sym.ImposeSumRule(err[0,:,:])
#
#        # This is a debugging strategy (we use the preconditioning)
#        if self.fake_precond:
#            dyn_grad = ApplyFCPrecond(self.ensemble.dyn_0, dyn_grad)
#            err = ApplyFCPrecond(self.ensemble.dyn_0, err)
#            qe_sym.ImposeSumRule(dyn_grad)
#            qe_sym.ImposeSumRule(err)



        # If the structure must be minimized perform the step
        struct_grad = np.zeros(self.dyn.structure.coords.shape, dtype = np.double, order = "C")
        if self.minim_struct:
            t1 = time.time()
            # Get the gradient of the free-energy respect to the structure
            struct_grad, struct_grad_err =  self.ensemble.get_average_forces(True)
            #print "SHAPE:", np.shape(struct_grad)
            struct_grad_reshaped = - struct_grad.reshape( (3 * self.dyn.structure.N_atoms))


            # Preconditionate the gradient for the wyckoff minimization
            if self.precond_wyck:
                w_pols = None
                if len(self.dyn.q_tot) == 1:
                    w_pols = (self.ensemble.current_w, self.ensemble.current_pols)

                if timer:
                    struct_precond = timer.execute_timed_function(GetStructPrecond, self.ensemble.current_dyn, ignore_small_w = self.ensemble.ignore_small_w, w_pols = w_pols)
                else:
                    struct_precond = GetStructPrecond(self.ensemble.current_dyn, ignore_small_w = self.ensemble.ignore_small_w, w_pols = w_pols)
                struct_grad_precond = struct_precond.dot(struct_grad_reshaped)
                struct_grad = struct_grad_precond.reshape( (self.dyn.structure.N_atoms, 3))
            t2 = time.time()

            if timer:
                timer.add_timer("Compute the structure gradient", t2 - t1)


            # Apply the symmetries to the forces
            if not self.neglect_symmetries:
                if not self.use_spglib:
                    qe_sym.SetupQPoint()
                if timer:
                    timer.execute_timed_function(qe_sym.SymmetrizeVector, struct_grad)
                else:
                    qe_sym.SymmetrizeVector(struct_grad)
                #qe_sym.SymmetrizeVector(struct_grad_err)
                struct_grad_err /= np.sqrt(qe_sym.QE_nsym)


                #print "applying sum rule and symmetries:"
                #qe_sym.SymmetrizeFCQ(dyn_grad, self.dyn.q_stars, asr = "custom")
                #print "SECOND DIAG:", np.linalg.eigvalsh(dyn_grad[0, :, :])


            # Perform the step for the structure
            #print "min step:", self.min_step_struc
            #self.dyn.structure.coords -= self.min_step_struc * struct_grad


        # Perform the gradient restriction
        if custom_function_gradient is not None:

            # Check the number of parameters
            try:
                sig = signature(custom_function_gradient).parameters
            except Exception as e:
                print(e)

                MSG = '''
While inspecting the custom_function_gradient an error was rised.
     Maybe you did not pass the minimizer a valid function?
'''
                raise ValueError(MSG)


            if len(sig) not in [2,3]:
                MSG = '''
Error, the custom_function_gradient must have either 2 or 3 arguments:
    - dynamical_matrix_gradient
    - structure gradient
    - [Optional] The minimizer (self) object

      The function you provided accepts {} arguments instead.
'''.format(len(sig))
                raise ValueError(MSG)

            if len(sig) == 3:
                if timer:
                    timer.execute_timed_function(custom_function_gradient, dyn_grad, struct_grad, self)
                else:
                    custom_function_gradient(dyn_grad, struct_grad, self)
            else:
                if timer:
                    timer.execute_timed_function(custom_function_gradient, dyn_grad, struct_grad)
                else:
                    custom_function_gradient(dyn_grad, struct_grad)


        # Append the gradient modulus to the minimization info
        if self.minim_struct:
            self.__gw__.append(np.sqrt( np.sum(struct_grad**2)))
            self.__gw_err__.append(np.sqrt( np.einsum("ij, ij", struct_grad_err, struct_grad_err) / qe_sym.QE_nsymq))
        else:
            self.__gw__.append(0)
            self.__gw_err__.append(0)


        # Store the gradient in the minimization
        self.__gc__.append( np.sqrt(np.sum( np.abs(dyn_grad)**2)))
        self.__gc_err__.append( np.sqrt(np.sum( np.abs(err)**2)))

        # Perform the minimization step (with the chosen minimization algorithm)
        if timer:
            new_kl_ratio = timer.execute_timed_function(self.ensemble.get_effective_sample_size) / self.ensemble.N
        else:
            new_kl_ratio = self.ensemble.get_effective_sample_size() / self.ensemble.N

        # Here a cycle to avoid diagonalization issues
        is_diag_ok = False
        diag_error_counter = 0
        imag_freq_counter = 0
        while not is_diag_ok:
            is_diag_ok = True
            if timer:
                timer.execute_timed_function(self.minimizer.update_dyn, new_kl_ratio, dyn_grad, struct_grad)
                new_dyn, new_struct = timer.execute_timed_function(self.minimizer.get_dyn_struct)
            else:
                self.minimizer.update_dyn(new_kl_ratio, dyn_grad, struct_grad)        
                new_dyn, new_struct = self.minimizer.get_dyn_struct()



            # Get the new dynamical matrix and strucure after the step

            # Perform the step for the dynamical matrix respecting the root representation
            #new_dyn = PerformRootStep(np.array(self.dyn.dynmats, order = "C"), dyn_grad,
            #                          self.min_step_dyn, root_representation = self.root_representation,
            #                          minimization_algorithm = self.minimization_algorithm)

            # Update the dynamical matrix
            for iq in range(len(self.dyn.q_tot)):
                self.dyn.dynmats[iq] = new_dyn[iq, : ,: ]


            # Update the structure
            if self.minim_struct:
                self.dyn.structure.coords[:,:] = new_struct

            # Check if we must enforce the symmetries and the sum rule:
            if self.enforce_sum_rule and (not self.neglect_symmetries):
                if timer:
                    timer.execute_timed_function(self.dyn.Symmetrize, use_spglib = self.use_spglib)
                else:
                    self.dyn.Symmetrize(use_spglib = self.use_spglib)


            # If we have imaginary frequencies, force the kl ratio to zero

            # Update the ensemble
            try:
                if timer:
                    timer.execute_timed_function(self.update)
                else:
                    self.update()
            except np.linalg.LinAlgError as error:
                print("Diagonalization error:")
                print(error)
                print("Reducing the minimization step...")
                new_kl_ratio = 0 # Force step reduction
                is_diag_ok = False
                diag_error_counter += 1

            if timer:
                check_imag = timer.execute_timed_function(self.check_imaginary_frequencies)
            else:
                check_imag = self.check_imaginary_frequencies()

            if check_imag:
                print("Immaginary frequencies found! Redoing the step.")
                new_kl_ratio = 0
                is_diag_ok = False
                imag_freq_counter += 1

            if diag_error_counter >= self.max_diag_error_counter:
                ERROR_MSG = """
Error, exceeded the maximum number of diagonalization error.

       you can get rid of this error by increasing max_diag_error_counter variable.

       Something is very wrong with the dynamical matrix.self.minimizer
       I'm saving the dynamical matrix as error_dyn,
       if you want to check it or restart the calculation from there.
"""
                print(ERROR_MSG)
                sys.stdout.flush()
                self.dyn.save_qe("error_dyn")
                raise ValueError(ERROR_MSG)
            elif imag_freq_counter >= self.max_imag_freq_counter:
                ERROR_MSG = """
Error, exceeded the maximum number of step with an imaginary frequency ({}).
       it is possible that something wrong is happening with the original dynamical matrix.
       This error may be caused by a wrong imposition of acoustic sum rule or
       the presence of 0 frequency modes.

       Final dynamical matrix saved into error_dyn.

       If you believe this is not a problem, you can try to increase max_imag_freq_counter
       from the '{}' object or reduce the 'min_step_dyn'
""".format(self.max_imag_freq_counter, self.__class__.__name__)
                print(ERROR_MSG)
                sys.stdout.flush()
                self.dyn.save_qe("error_dyn")
                raise ValueError(ERROR_MSG)


        # Save the ensemble [TODO: IT IS DEBUG]
        #print "SAVING RHO...."
        #np.savetxt("LAST_RHO_UPDATED_AFTER_STEP.dat", self.ensemble.rho)

        # Update the previous gradient
        self.prev_grad = dyn_grad

        # If the step is good, pass chose it
        if self.minimizer.new_direction:
            self.__good_kasteps__.append(len(self.__fe__) - 1)

    def setup_from_namelist(self, input_file):
        """
        SETUP THE MINIMIZATION
        ======================

        This function setups all the parameters of the minimization using a namelist.
        It is compatible with the old sscha code, and very usefull to save the
        input parameters in a simple input filename.

        Parameters
        ----------
            line_list : list of string
                List of strings obtained from the method readlines.
                The content must match the Quantum ESPRESSO file format
        """

        # Get the dictionary
        namelist = None
        if isinstance(input_file, str):
            namelist = CC.Methods.read_namelist(input_file)
        elif isinstance(input_file, dict):
            namelist = input_file
        else:
            raise ValueError("Error, required both a dict or a path to file.")

        # Extract the principal namelist
        if not __SCHA_NAMELIST__ in namelist.keys():
            raise ValueError("Error, a main namelist '%s' is required." % __SCHA_NAMELIST__)

        namelist = namelist["inputscha"]
        #print namelist

        # Check for keywords
        keys = namelist.keys()


        # Check if there is an unknown key
        for k in keys:
            if not k in __SCHA_ALLOWED_KEYS__:
                print ("Error with the key:", k)
                s = "Did you mean something like:" + str( difflib.get_close_matches(k, __SCHA_ALLOWED_KEYS__))
                print (s)
                raise IOError("Error in inputscha namespace: key '" + k +"' not recognized.\n" + s)


        # Check if the required keywords are present
        for req_key in __SCHA_MANDATORY_KEYS__:
            if not req_key in keys:
                raise IOError("Error, the " + __SCHA_NAMELIST__ + " configuration namelist requires the keyword: '" + req_key + "'")

        load_bin = False
        if __SCHA_ISBIN__ in keys:
            load_bin = bool(namelist[__SCHA_ISBIN__])

        if __SCHA_LAMBDA_A__ in keys:
            self.min_step_dyn = np.float64(namelist[__SCHA_LAMBDA_A__])

        if __SCHA_LAMBDA_W__ in keys:
            self.min_step_struc = np.float64(namelist[__SCHA_LAMBDA_W__])


        if __SCHA_MINSTRUC__ in keys:
            self.minim_struct = bool(namelist[__SCHA_MINSTRUC__])

        if __SCHA_PRECOND_WYCK__ in keys:
            self.precond_wyck = bool(namelist[__SCHA_PRECOND_WYCK__])

        if __SCHA_PRECOND_DYN__ in keys:
            self.precond_dyn = bool(namelist[__SCHA_PRECOND_DYN__])

        if __SCHA_ROOTREP__ in keys:
            self.root_representation = namelist[__SCHA_ROOTREP__]

        if __SCHA_NEGLECT_SYMMETRIES__ in keys:
            self.neglect_symmetries = namelist[__SCHA_NEGLECT_SYMMETRIES__]

        if __SCHA_USESPGLIB__ in keys:
            self.use_spglib = namelist[__SCHA_USESPGLIB__]
            if self.neglect_symmetries and self.use_spglib:
                ERROR_MSG="""
    Error, {} = True and {} = True.
           Incompatible choice!
                """.format(__SCHA_NEGLECT_SYMMETRIES__, __SCHA_USESPGLIB__)
                raise ValueError(ERROR_MSG)

            # Check if spglib can actually be loaded
            if self.use_spglib:
                try:
                    import spglib
                except:
                    ERROR_MSG="""
    Error, {} = True, but I cannot load spglib module!
            Please, install spglib, or set {} to False.
                    """.format(__SCHA_USESPGLIB__, __SCHA_USESPGLIB__)
                    raise ImportError(ERROR_MSG)



        if __SCHA_NRANDOM_EFF__ in keys:
            if not __SCHA_NRANDOM__ in keys:
                raise IOError("Error, if you want to impose the minimum KL\n"
                              "       effective sample size, you must give also n_random")
            self.kong_liu_ratio =  np.float64(namelist[__SCHA_NRANDOM_EFF__]) / int(namelist[__SCHA_NRANDOM__])

        if __SCHA_MEANINGFUL__ in keys:
            self.meaningful_factor = np.float64(namelist[__SCHA_MEANINGFUL__])

        if __SCHA_EQENERGY__ in keys:
            self.eq_energy = np.float64(namelist[__SCHA_EQENERGY__])

        if __SCHA_FILDYN__ in keys:
            # nqirr must be present
            if not __SCHA_NQIRR__ in keys:
                raise IOError("Error, if an input dynamical matrix is specified, you must add the nqirr options")

            self.dyn = CC.Phonons.Phonons(namelist[__SCHA_FILDYN__], nqirr = int(namelist[__SCHA_NQIRR__]))
            self.dyn_path = namelist[__SCHA_FILDYN__]

            # Symmetrize the dynmat if requested
            if not self.neglect_symmetries:
                self.dyn.Symmetrize(use_spglib = self.use_spglib)

            if not __SCHA_DATADIR__ in keys:
                self.ensemble = Ensemble.Ensemble(self.dyn, 0)

                if __SCHA_T__ in keys:
                    self.ensemble.current_T = np.float64(namelist[__SCHA_T__])
                    if not __SCHA_TG__ in keys:
                        self.ensemble.T0 = self.ensemble.current_T

                if __SCHA_TG__ in keys:
                    self.ensemble.T0 = np.float64(namelist[__SCHA_TG__])

                if __SCHA_SUPERCELLSIZE__ in keys:
                    self.ensemble.supercell = [int(x) for x in namelist[__SCHA_SUPERCELLSIZE__]]

        if __SCHA_MAXSTEPS__ in keys:
            self.max_ka = int(namelist[__SCHA_MAXSTEPS__])

        if __SCHA_STRESSOFFSET__ in keys:
            # Load the offset from a filename
            try:
                # Try to interpret it as a number
                off = np.float64(namelist[__SCHA_STRESSOFFSET__])
                self.stress_offset = off * np.eye(3, dtype = np.float64, order = "F")
            except:
                # Interpret it as a file
                if not os.path.exists(namelist[__SCHA_STRESSOFFSET__]):
                    raise IOError("Error, the file %s specified as a stress_offset cannot be open" % namelist[__SCHA_STRESSOFFSET__])

            self.stress_offset = np.loadtxt(namelist[__SCHA_STRESSOFFSET__])

        if __SCHA_GRADIOP__ in keys:
            if not namelist[__SCHA_GRADIOP__] in ["gc", "gw", "all"] :
                raise ValueError("Error, %s supports only 'gc', 'gw' or 'all'" % __SCHA_GRADIOP__)

            self.gradi_op = namelist[__SCHA_GRADIOP__]

        # Ensemble keywords
        if __SCHA_DATADIR__ in keys:
            # We can load an ensemble, check for the population number
            if not __SCHA_POPULATION__ in keys:
                raise IOError("Error, population required if the ensemble is provided")
            if not __SCHA_NRANDOM__ in keys:
                raise IOError("Error, %s required when providing an ensemble" %__SCHA_NRANDOM__)

            if not __SCHA_FILDYN__ in keys:
                raise IOError("Error, the dynamical matrix that generated the ensemble must be provided")


            #print "data_dir seen"

            # Setup the ensemble
            self.ensemble = Ensemble.Ensemble(self.dyn, 0)

            if __SCHA_T__ in keys:
                self.ensemble.current_T = np.float64(namelist[__SCHA_T__])
                if not __SCHA_TG__ in keys:
                    self.ensemble.T0 = self.ensemble.current_T

            if __SCHA_TG__ in keys:
                self.ensemble.T0 = np.float64(namelist[__SCHA_TG__])

            if __SCHA_SUPERCELLSIZE__ in keys:
                self.ensemble.supercell = [int(x) for x in namelist[__SCHA_SUPERCELLSIZE__]]

            # Load the data dir
            self.population = int(namelist[__SCHA_POPULATION__])
            if not load_bin:
                self.ensemble.load(namelist[__SCHA_DATADIR__], int(namelist[__SCHA_POPULATION__]), int(namelist[__SCHA_NRANDOM__]))
            else:
                self.ensemble.load_bin(namelist[__SCHA_DATADIR__], int(namelist[__SCHA_POPULATION__]))


        if __SCHA_PRINTSTRESS__ in keys:
            #if not __SCHA_FILDYN__ in keys:
            #    raise ValueError("Error, please specify a dynamical matrix.")
            self.ensemble.has_stress = True

    def print_info(self):
        """
        PRINT SETTINGS ON OUTPUT
        ========================

        This subroutine is for debugging purposes, it will print the settings about
        the minimizer on the standard output.
        """

        print ()
        print ()
        print (" ====== MINIMIZER SETTINGS ====== ")
        print ()
        print ( "Current population = {}".format(self.population))
        print ( "Dynamical matrix file = {}".format(self.dyn_path))
        print ()
        print ()
        print (" --- GENERAL SETTINGS --- ")
        print (" original temperature = ", self.ensemble.T0)
        print (" current temperature = ", self.ensemble.current_T)
        print (" number of configurations = ", self.ensemble.N)
        print (" max number of steps (infinity if negative) = ", self.max_ka)
        print (" meaningful factor = ", self.meaningful_factor)
        print (" gradient to watch (for stopping) = ", self.gradi_op)
        print (" Kong-Liu minimum effective sample size = ", self.ensemble.N * self.kong_liu_ratio)
        print (" (Kong-Liu ratio = ", self.kong_liu_ratio, ")")
        print (" compute the stress tensor = ", self.ensemble.has_stress)
        print (" total number of atoms = ", self.dyn.structure.N_atoms * np.prod(self.ensemble.supercell))
        print ()
        print ("")
        print("--- SYMMETRY INFO ----")
        print (" use spglib = ", self.use_spglib)
        if self.use_spglib:
            import spglib
            print (" Symmetry group = {}".format(spglib.get_spacegroup(self.dyn.structure.get_ase_atoms())))
        print (" Number of symmetries in the unit cell = ", self.N_symmetries)

        print ()
        print (" --- STRUCT MINIMIZATION --- ")
        print (" minim_struct = ", self.minim_struct)
        print (" preconditioning = ", self.precond_wyck)
        print (" minimization step (lambda_w) = ", self.min_step_struc)
        print ()
        print ()
        print (" --- FC MINIMIZATION --- ")
        print (" preconditioning = ", self.precond_dyn)
        print (" minimization step (lambda_a) = ", self.min_step_dyn)
        print (" supercell size = ", " ".join([str(x) for x in self.ensemble.supercell]))

        # Get the current frequencies
        w, pols = self.dyn.GenerateSupercellDyn(self.ensemble.supercell).DyagDinQ(0)
        w *= __RyToCm__

        # Get the starting frequencies
        w0, p0 = self.ensemble.dyn_0.GenerateSupercellDyn(self.ensemble.supercell).DyagDinQ(0)
        w0 *= __RyToCm__

        print ()
        print (" Current dyn frequencies [cm-1] = ", "\t".join(["%.2f" % x for x in w]))
        print ()
        print (" Start dyn frequencies [cm-1] = ", "\t".join(["%.2f" % x for x in w0]))
        print ()
        print ()

    def is_converged(self):
        """
        Simple method to check if the simulation is converged or
        requires a new population to be runned.

        Result
        ------
            bool :
                True if the simulation ended for converging.
        """
        return self.__converged__

    def update(self, timer=None):
        """
        UPDATE IMPORTANCE SAMPLING
        ==========================


        This methods makes the self.dyn coincide with self.ensemble.current_dyn, and overwrites the stochastic
        weights of the current_dyn.

        Call this method each time you modify the dynamical matrix of the minimization to avoid errors.

        NOTE: it is equivalent to call self.ensemble.update_weights(self.dyn, self.ensemble.current_T)
        """

        if timer:
            timer.execute_timed_function(self.ensemble.update_weights, self.dyn, self.ensemble.current_T)
        else:
            self.ensemble.update_weights(self.dyn, self.ensemble.current_T)


    def get_free_energy(self, return_error = False):
        """
        SSCHA FREE ENERGY
        =================

        Obtain the SSCHA free energy per unit cell for the system. This is done through thermodynamic integration.
        Note that for the SSCHA this integration is performed analytically, so evaluating this function
        is almost immediate.

        The result is in Rydberg.

        .. math::

            \\mathcal F = \\mathcal F_0 + \\int_0^1 \\frac{d\\mathcal F_\\lambda}{d\\lambda} d\\lambda

        Where :math:`\\lambda` is the parameter for the adiabatic integration of the hamiltonian.

        .. math::

            H(\\lambda) = H_0 + (H - H_0) \\lambda

        here :math:`H_0` is the sscha harmonic hamiltonian, while :math:`H_1` is the real hamiltonian
        of the system.

        Returns
        -------
            float
                The free energy in the current dynamical matrix and at the ensemble temperature

        """

        #TODO: CHECK THE CONSISTENCY BETWEEN THE DYNAMICAL MATRICES
        # Check if the dynamical matrix has correctly been updated
        #if np.sum( self.dyn != self.ensemble.current_dyn):
        #    raise ValueError("Error, the ensemble dynamical matrix has not been updated. You forgot to call self.update() before")

        return self.ensemble.get_free_energy(return_error = return_error) / np.prod(self.ensemble.supercell)

    def init(self, verbosity = False, delete_previous_data = True, init_timer = True):
        """
        INITIALIZE THE MINIMIZATION
        ===========================

        This subroutine initialize the variables needed by the minimization.
        Call this before the first time you invoke the run function.

        Parameters
        ----------
            verbosity : bool
                If true prints some debugging information
            delete_previous_data : bool
                If true, it will clean previous minimizations from the free energies, gradients...
            init_timer : bool
                If true, it will initialize the timer for timing the function.
                This can slightly slowdown the minimization, 
                however enables the use of the timer to check the time spent in each step.

        """
        if self.timer is None and init_timer:
            self.timer = CC.Timer.Timer(active=True)

        if (not self.minim_dyn) and (not self.minim_struct):
            raise ValueError("Error, either one of minim_dyn or minim_struct should be True.")

        # Check the ensemble size
        if not self.ensemble.structures:
            s = """The ensemble has not been initialized.
Maybe data_dir is missing from your input?"""
            print (s)
            raise IOError(s)

        # Symmetrize the starting dynamical matrix and apply the sum rule
        if not self.neglect_symmetries:
            if verbosity:
                print("Symmetry initialization...")
            qe_sym = CC.symmetries.QE_Symmetry(self.dyn.structure)
            qe_sym.SetupQPoint(verbose = verbosity)

            if self.use_spglib:
                qe_sym.SetupFromSPGLIB()

                import spglib
                if verbosity:
                    print("Symmetry group: ", spglib.get_spacegroup(self.dyn.structure.get_ase_atoms()))

                self.N_symmetries = qe_sym.QE_nsym

                # Symmetrize the dynamical matrix
                self.dyn.SymmetrizeSupercell()
            else:
                fcq = np.array(self.dyn.dynmats)
                qe_sym.SymmetrizeFCQ(fcq, self.dyn.q_stars, asr = "custom")
                for iq in range(len(self.dyn.q_tot)):
                    self.dyn.dynmats[iq] = fcq[iq, :, :]

            # Save the number of symmetries
            self.N_symmetries = qe_sym.QE_nsym
        else:
            # Only apply the acoustic sum rule
            CC.symmetries.CustomASR(self.dyn.dynmats[0])
            self.N_symmetries = 1

        if verbosity:
            print("Total number of symmetries: {}".format(self.N_symmetries))
            print("Check for the imaginary frequencies...")

        self.check_imaginary_frequencies()
        self.update()

        # Clean all the minimization variables
        if delete_previous_data:
            self.__fe__ = []
            self.__fe_err__ = []
            self.__gc__ = []
            self.__gc_err__ = []
            self.__KL__ = []
            self.__gw__ = []
            self.__gw_err__ = []

        self.__converged__ = False

        # Check that the minimization data are in a good shape
        ERR_ON_LEN= """
 Something wired happened: Did a previous minimization crashed?
 If so, call the init() function of the {} module destroying previous minimization data
 """.format(type(self).__name__)
        assert len(self.__gc__) == len(self.__gc_err__), ERR_ON_LEN
        assert len(self.__gw__) == len(self.__gw_err__) , ERR_ON_LEN
        assert len(self.__gw__) == len(self.__gc__), ERR_ON_LEN
        assert len(self.__KL__) == len(self.__fe__), ERR_ON_LEN
        assert len(self.__fe__) == len(self.__fe_err__), ERR_ON_LEN

        # Start filling the free energy
        if len(self.__fe__) == len(self.__gc__):
            fe, err = self.get_free_energy(True)
            self.__fe__.append(fe - self.eq_energy)
            self.__fe_err__.append(err)

            # Compute the KL ratio
            self.__KL__.append(self.ensemble.get_effective_sample_size())


        # Get the initial gradient
        #grad = self.ensemble.get_fc_from_self_consistency(True, False)
        if verbosity:
            print ("Get the gradient for the first time...")
        grad = self.ensemble.get_preconditioned_gradient(True)
        if verbosity:
            print ("After gradient.")
        self.prev_grad = grad

        # For now check that if root representation is activated
        # The preconditioning must be deactivated
        if self.root_representation != "normal" and self.precond_dyn:
            WRN_MSG = """\n
WARNING, the preconditioning is activated together with a root representation.
         please note that the its best effective when root representation is not active.
         At the same time, root representation works better when preconditioning is deactivated.
         You can ignore this message if you decided to activate preconditioning on purpouses
         (gradient calculation without preconditioning could be time demanding on big systems).

         In the case you want to use both preconditioning and root_representation,
         the best match should be with root_representation = 'sqrt' (you set '{}')\n""".format(self.root_representation)
            print(WRN_MSG)
            warnings.warn(WRN_MSG)


            #raise ValueError("Error, deactivate the preconditioning if a root_representation is used.")

#
#        # Initialize the symmetry
#        qe_sym = CC.symmetries.QE_Symmetry(self.dyn.structure)
#        qe_sym.SetupQPoint(verbose = True)
#
#        struct_grad, struct_grad_err = self.ensemble.get_average_forces(True)
#
#        qe_sym.SymmetrizeVector(struct_grad)
#        qe_sym.SymmetrizeVector(struct_grad_err)
#
#        # Get the gradient modulus
#        gc = np.trace(grad.dot(grad))
#        gc_err = np.trace(grad_err.dot(grad_err))
#
#        self.__gw__.append(np.sqrt( np.einsum("ij, ij", struct_grad, struct_grad)))
#        self.__gw_err__.append(np.sqrt( np.einsum("ij, ij", struct_grad_err, struct_grad_err) / qe_sym.QE_nsymq))
#
#        self.__gc__.append(gc)
#        self.__gc_err__.append(gc_err)


        # Prepare the minimization step rescaling to its best
        if not self.precond_wyck:
            if verbosity:
                print ("Get wickoff best step...")
            self.min_step_struc *= GetBestWykoffStep(self.dyn)


    def run(self, verbose = 1, custom_function_pre = None, custom_function_post = None,
            custom_function_gradient = None, timer=None):
        """
        RUN THE SSCHA MINIMIZATION
        ==========================

        This function uses all the setted up parameters to run the minimization

        The minimization is stopped only when one of the stopping criteria are met.

        The verbose level can be chosen.

        Parameters
        ----------
            verbose : int
                The verbosity level.
                    - 0 : Noting is printed
                    - 1 : For each step only the free energy, the modulus of the gradient and
                        the Kong-Liu effective sample size is printed.
                    - 2 : The dynamical matrix at each step is saved on output with a progressive integer
            custom_function_pre : pointer to function (self)
                It is a custom function that takes as an input the current
                structure. At each step this function is invoked. This allows
                to print particular analysis during the minimization that
                the user want to define to better control what is it happening
                to the system.
                This function is called before the minimization step has been performed.
                The info on the system saved in the self minimization reguards the previous step.
            custom_function_post : pointer to function(self)
                The same as the previous argument, but this function is invoked after
                the minimization step has been perfomed. The data about free energy,
                gradient and effective sample size have been updated.
            custom_function_gradient : pointer to function (ndarray(NQ, 3*nat, 3*nat), ndarray(nat, 3))
                A pointer to a function that takes as an input the two gradients, and modifies them.
                It is called after the two gradients have been computed, and it is used to
                impose some constraint on the minimization.
        """
        if timer is None:
            timer = self.timer


        # Eliminate the convergence flag
        self.__converged__ = False

        # TODO: Activate a new pipe to avoid to stop the execution of the python
        #       code when running the minimization. This allows for interactive plots
        running = True

        if not self.minim_struct:
            self.gradi_op = "gc"

        # Prepare the minimizer
        self.minimizer = sscha.Minimizer.Minimizer(self.minim_struct, fixed_step= self.fixed_step, root_representation = self.root_representation, verbose = verbose >= 1)
        self.minimizer.init(self.dyn, self.ensemble.get_effective_sample_size() / self.ensemble.N)

        # Define the starting step as a weighted average on the step in the dynamical matrix a
        self.minimizer.step = self.min_step_dyn
        if self.minim_struct:
            self.minimizer.struct_step_ratio = self.min_step_struc / self.min_step_dyn



        while running:
            # Invoke the custom fuction if any
            if custom_function_pre is not None:
                custom_function_pre(self)

            # Store the original dynamical matrix
            if timer is not None:
                old_dyn = timer.execute_timed_function(self.dyn.Copy)
            else:
                old_dyn = self.dyn.Copy()

            if verbose >= 1:
                print ()
                print (" # ---------------- NEW MINIMIZATION STEP --------------------")
                print ("Step ka = ", len(self.__fe__))

            # Perform the minimization step
            if timer is not None:
                timer.execute_timed_function(self.minimization_step, custom_function_gradient) 
                im_freqs = timer.execute_timed_function(self.check_imaginary_frequencies)
            else:
                self.minimization_step(custom_function_gradient)
                im_freqs = self.check_imaginary_frequencies()


            if im_freqs:
                print ("Immaginary frequencies found.")
                print ("Minimization aborted.")
                break

            # Compute the free energy and its error
            fe, err = self.get_free_energy(True)
            fe -= self.eq_energy
            self.__fe__.append(np.real(fe))
            self.__fe_err__.append(np.real(err))

            if timer is not None:
                harm_fe = timer.execute_timed_function(self.dyn.GetHarmonicFreeEnergy, self.ensemble.current_T, w_pols = (self.ensemble.current_w, self.ensemble.current_pols)) / np.prod(self.ensemble.supercell)
            else:
                harm_fe = self.dyn.GetHarmonicFreeEnergy(self.ensemble.current_T, w_pols = (self.ensemble.current_w, self.ensemble.current_pols)) / np.prod(self.ensemble.supercell)
            anharm_fe = np.real(fe - harm_fe)

            # Compute the KL ratio
            #print "SAVE RHO BEFORE PRINT:"
            #np.savetxt("LAST_RHO_BEFORE_PRINT.dat", self.ensemble.rho)
            if timer is not None:
                kl_sample_size = timer.execute_timed_function(self.ensemble.get_effective_sample_size)
            else:
                kl_sample_size = self.ensemble.get_effective_sample_size()

            self.__KL__.append(kl_sample_size)

            # Print the step
            if verbose >= 1:
                print ()
                print ("")
                print("Number of symmetries before the step: ", self.N_symmetries)
                if self.use_spglib:
                    print("Group space: ", spglib.get_spacegroup(self.dyn.structure.get_ase_atoms()))
                print ("Harmonic contribution to free energy = %16.8f meV" % (harm_fe * __RyTomev__))
                print ("Anharmonic contribution to free energy = %16.8f +- %16.8f meV" % (anharm_fe * __RyTomev__,
                                                                                         np.real(err) * __RyTomev__))
                print ("Free energy = %16.8f +- %16.8f meV" % (self.__fe__[-1] * __RyTomev__,
                                                              self.__fe_err__[-1] * __RyTomev__))

                print ("FC gradient modulus = %16.8f +- %16.8f bohr^2" % (self.__gc__[-1] * __RyTomev__,
                                                                       self.__gc_err__[-1] * __RyTomev__))
                print ("Struct gradient modulus = %16.8f +- %16.8f meV/A" % (self.__gw__[-1] * __RyTomev__,
                                                                            self.__gw_err__[-1] * __RyTomev__))
                print ("Kong-Liu effective sample size = ", self.__KL__[-1])
                print ()

            if verbose >= 2:
                # Print the dynamical matrix at each step
                ka = len(self.__fe__)
                self.dyn.save_qe("minim_dyn_step%d_" % ka)


            # Get the stopping criteria
            if timer is not None:
                running = not timer.execute_timed_function(self.check_stop)
            else:
                running = not self.check_stop()

            if verbose >= 1:
                print ("Check the stopping criteria: Running = ", running)


            if len(self.__fe__) > self.max_ka and self.max_ka > 0:
                if verbose >= 1:
                    print ("Maximum number of steps reached.")
                running = False

            # Invoke the custom function (if any)
            if custom_function_post is not None:
                if timer is not None:
                    timer.execute_timed_function(custom_function_post, self)
                else:
                    custom_function_post(self)


            if verbose >= 2:
                timer.print_report(is_master = True)

            # Flush the output to avoid asyncronous printing
            sys.stdout.flush()

        # If your stopped not for convergence then
        # restore the last dynamical matrix
        if not self.is_converged():
            print ()
            print ("Restoring the last good dynamical matrix.")
            self.dyn = old_dyn

            print ("Updating the importance sampling...")
            self.update()
            print ()


    def finalize(self, verbose = 1, timer=None):
        """
        FINALIZE
        ========

        This method finalizes the minimization, and prints on stdout the
        results of the current minimization.

        Parameters
        ----------
            verbose : int, optional
                The verbosity level. If 0 only the final free energy and gradient is printed.
                If 1 the stress tensor is also printed. If 2 also the final structure and frequencies
                are printed.
        """
        if timer is None:
            timer = self.timer



        print ()
        print (" * * * * * * * * ")
        print (" *             * ")
        print (" *   RESULTS   * ")
        print (" *             * ")
        print (" * * * * * * * * ")
        print ()

        print ()
        print ("Minimization ended after %d steps" % len(self.__gc__))
        print ()

        fe, ferr = self.get_free_energy(True)
        fe -= self.eq_energy
        print ("Free energy = %16.8f +- %16.8f meV" % (fe * __RyTomev__,
                                                      ferr * __RyTomev__))
        print ("FC gradient modulus = %16.8f +- %16.8f bohr^2" % (self.__gc__[-1] * __RyTomev__,
                                                               self.__gc_err__[-1] * __RyTomev__))
        print ("Struct gradient modulus = %16.8f +- %16.8f meV/A" % (self.__gw__[-1] * __RyTomev__,
                                                                    self.__gw_err__[-1] * __RyTomev__))
        print ("Kong-Liu effective sample size = ", self.ensemble.get_effective_sample_size())
        print ()

        # Print the total force on the structure
        print("Total force on the centroids [eV/A]:")
        forces, err = self.ensemble.get_average_forces(True)
        # Apply the symmetries
        if not self.neglect_symmetries:
            qe_sym = CC.symmetries.QE_Symmetry(self.dyn.structure)
            if self.use_spglib:
                qe_sym.SetupFromSPGLIB()
            else:
                qe_sym.SetupQPoint()
            qe_sym.SymmetrizeVector(forces)
            qe_sym.SymmetrizeVector(err)
            err /= np.sqrt(qe_sym.QE_nsym)

        for i in range(self.dyn.structure.N_atoms):
            print("{:4d}) {:14.6f}{:14.6f}{:14.6f}  +- {:14.6f}{:14.6f}{:14.6f}".format(*list([i] + list(forces[i, :] * CC.Units.RY_TO_EV) + list(err[i,:] * CC.Units.RY_TO_EV))))
        print()

        if self.ensemble.has_stress and verbose >= 1:
            print ()
            print (" ==== STRESS TENSOR [GPa] ==== ")
            stress, err = self.get_stress_tensor()

            # Convert in GPa
            stress *= __RyBohr3_to_GPa__
            err *= __RyBohr3_to_GPa__

            print ("%16.8f%16.8f%16.8f%10s%16.8f%16.8f%16.8f" % (stress[0,0], stress[0,1], stress[0,2], "",
                                                                err[0,0], err[0,1], err[0,2]))
            print ("%16.8f%16.8f%16.8f%10s%16.8f%16.8f%16.8f" % (stress[1,0], stress[1,1], stress[1,2], "    +-    ",
                                                                err[1,0], err[1,1], err[1,2]))

            print ("%16.8f%16.8f%16.8f%10s%16.8f%16.8f%16.8f" % (stress[2,0], stress[2,1], stress[2,2], "",
                                                                err[2,0], err[2,1], err[2,2]))

            print ()

            abinit_stress = self.ensemble.get_average_stress()
            abinit_stress *= __RyBohr3_to_GPa__
            print (" Ab initio average stress [GPa]:")
            print ("%16.8f%16.8f%16.8f" % (abinit_stress[0,0], abinit_stress[0,1], abinit_stress[0,2]))
            print ("%16.8f%16.8f%16.8f" % (abinit_stress[1,0], abinit_stress[1,1], abinit_stress[1,2]))
            print ("%16.8f%16.8f%16.8f" % (abinit_stress[2,0], abinit_stress[2,1], abinit_stress[2,2]))
            print ()



        if verbose >= 2:
            print (" ==== FINAL STRUCTURE [A] ==== ")
            nat = self.dyn.structure.N_atoms
            for i in range(nat):
                print ("%5s %16.8f%16.8f%16.8f" % (self.dyn.structure.atoms[i],
                                                  self.dyn.structure.coords[i,0],
                                                  self.dyn.structure.coords[i,1],
                                                  self.dyn.structure.coords[i,2]))
            print ()
            print (" ==== FINAL FREQUENCIES [cm-1] ==== ")
            #super_dyn = self.dyn.GenerateSupercellDyn(self.ensemble.supercell)
            super_struct = self.dyn.structure.generate_supercell(self.dyn.GetSupercell())
            w = self.ensemble.current_w.copy()
            pols = self.ensemble.current_pols.copy()

            #w, pols = super_dyn.DyagDinQ(0)
            trans = CC.Methods.get_translations(pols, super_struct.get_masses_array())

            for i in range(len(w)):
                print ("Mode %5d:   freq %16.8f cm-1  | is translation? " % (i+1, w[i] * __RyToCm__), trans[i])

            print ()

        if timer is not None:
            timer.print_report(is_master=True)


    def check_imaginary_frequencies(self):
        """
        The following subroutine check if the current matrix has imaginary frequency. In this case
        the minimization is stopped.
        """

        # Avoid the check if the dynamical matrix has been computed.
        if not self.minim_dyn:
            return False

        # Get the frequencies
        #superdyn = self.dyn.GenerateSupercellDyn(self.ensemble.supercell)
        w = self.ensemble.current_w.copy()
        pols = self.ensemble.current_pols.copy()
        #w, pols = self.dyn.DiagonalizeSupercell()#.DyagDinQ(0)
        ss = self.dyn.structure.generate_supercell(self.dyn.GetSupercell())

        # Get translations
        if not self.ensemble.ignore_small_w:
            trans_mask = ~CC.Methods.get_translations(pols, ss.get_masses_array())
        else:
            trans_mask = np.abs(w) > CC.Phonons.__EPSILON_W__

        current_n_trans = np.sum((~trans_mask).astype(int))

        # Remove translations
        w = w[trans_mask]
        pols = pols[:, trans_mask]

        # Frequencies are ordered, check if the first one is negative.
        if w[0] < 0:
            print ("Total frequencies (excluding translations):")
            #superdyn0 = self.ensemble.dyn_0.GenerateSupercellDyn(self.ensemble.supercell)
            wold = self.ensemble.w_0.copy()
            pold = self.ensemble.pols_0.copy()
            #wold, pold = self.ensemble.dyn_0.DiagonalizeSupercell()# superdyn0.DyagDinQ(0)

            ss0 = self.ensemble.dyn_0.structure.generate_supercell(self.dyn.GetSupercell())

            if not self.ensemble.ignore_small_w:
                trans_mask = ~CC.Methods.get_translations(pold, ss0.get_masses_array())
            else:
                trans_mask = np.abs(wold) > CC.Phonons.__EPSILON_W__

            old_n_trans = np.sum((~trans_mask).astype(int))

            if old_n_trans != current_n_trans:
                ERR_MSG = """
Error, the number of translational modes before and after the step is different.
    original translational modes: {}
    new translational modes: {}

You can try to fix this error setting the {} variable of {} class to True.
    """.format(old_n_trans, current_n_trans, "enforce_sum_rule", self.__class__.__name__)
                print(ERR_MSG)
                if not self.enforce_sum_rule:
                    raise ValueError(ERR_MSG)
                else:
                    return True


            wold = wold[trans_mask] * __RyToCm__
            pold = pold[:, trans_mask]
            total_mask = list(range(len(w)))
            ws = np.zeros(len(w))
            for i in range(len(w)):
                # Look for the fequency association
                scalar = np.abs(np.einsum("a, ab", np.conj(pols[:, i]), pold[:, total_mask]))
                index = total_mask[np.argmax(scalar)]
                ws[index] = w[i] * __RyToCm__
                total_mask.pop(np.argmax(scalar))


            print ("\n".join(["%d) %.4f  | %.4f cm-1" % (i, x, wold[i]) for i, x in enumerate(ws)]))
            print ()
            return True
        return False


    def check_stop(self):
        """
        CHECK THE STOPPING CONDITION
        ============================

        Check the stopping criteria and returns True if the stopping
        condition is satisfied

        Result
        ------
            bool :
                True if the minimization must be stopped, False otherwise

        """

        # Check the gradient
        last_gc = self.__gc__[-1]
        last_gc_err = self.__gc_err__[-1]
        last_gw = self.__gw__[-1]
        last_gw_err = self.__gw_err__[-1]

        gc_cond = (last_gc < last_gc_err * self.meaningful_factor)
        gw_cond = (last_gw < last_gw_err * self.meaningful_factor)

        total_cond = False

        if gc_cond:
            print ()
            print ("The gc gradient satisfy the convergence condition.")
        if gw_cond:
            print ()
            print ("The gw gradient satisfy the convergence condition.")

        if self.gradi_op == "gc" or not self.minim_struct:
            total_cond = gc_cond
        elif self.gradi_op == "gw" or not self.minim_dyn:
            total_cond = gw_cond
        elif self.gradi_op == "all":
            total_cond = gc_cond and gw_cond
        else:
            raise ValueError("Error, gradi_op must be one of 'gc', 'gw' or 'all'")

        if total_cond:
            self.__converged__ = True
            print ("The system satisfy the convergence criteria according to the input.")
            return True

        # Check the KL
        kl = self.ensemble.get_effective_sample_size()

        if kl / float(self.ensemble.N) < self.kong_liu_ratio and self.minimizer.is_new_direction():
            self.__converged__ = False
            print ("KL:", kl, "KL/N:", kl / float(self.ensemble.N), "KL RAT:", self.kong_liu_ratio)
            print ("  According to your input criteria")
            print ("  you are out of the statistical sampling." )
            return True

        # Check if there are imaginary frequencies
        im_freq = self.check_imaginary_frequencies()
        if im_freq:
            print ("ERROR: imaginary frequencies found in the minimization")
            sys.stderr.write("ERROR: imaginary frequencies found in the minimization\n")
            return True

        return False

    def plot_results(self, save_filename = None, plot = True):
        """
        PLOT RESULTS
        ============

        This usefull methods uses matplotlib to generate a plot of the
        minimization.

        Parameters
        ----------
            save_filename : optional, string
                If present the plotted data will be saved in
                a text file specified by input.

            plot : optiona, bool
                If false no plot is performed. This allows only to save result
                even if you do not have any access in a X server.
        """

        # Check if the length of the gc is not good, and append the last
        # gradient
        if len(self.__gc__) != len(self.__fe__):
            #grad, grad_err = self.ensemble.get_fc_from_self_consistency(True, True)
#            grad, grad_err = self.ensemble.get_preconditioned_gradient(True, True)
#            grad = self.__gc__[-1]
#            grad_err = self.__gc_err__[-1]
#
#            # Initialize the symmetry
#            qe_sym = CC.symmetries.QE_Symmetry(self.dyn.structure)
#            qe_sym.SetupQPoint(verbose = True)
#
#            struct_grad, struct_grad_err = self.ensemble.get_average_forces(True)
#
#            qe_sym.SymmetrizeVector(struct_grad)
#            qe_sym.SymmetrizeVector(struct_grad_err)
#
#            # Get the gradient modulus
#            gc = np.einsum("abc, acb", grad, grad)
#            gc_err = np.einsum("abc, acb", grad_err, grad_err)

            self.__gw__.append(self.__gw__[-1])#np.sqrt( np.einsum("ij, ij", struct_grad, struct_grad)))
            self.__gw_err__.append(self.__gw_err__[-1])#np.sqrt( np.einsum("ij, ij", struct_grad_err, struct_grad_err) / qe_sym.QE_nsymq))

            self.__gc__.append(self.__gc__[-1])
            self.__gc_err__.append(self.__gc_err__[-1])

        fe = np.array(self.__fe__)[self.__good_kasteps__] * __RyTomev__
        fe_err = np.array(self.__fe_err__)[self.__good_kasteps__] * __RyTomev__


        gc = np.array(self.__gc__)[self.__good_kasteps__] * __RyTomev__
        gc_err = np.array(self.__gc_err__)[self.__good_kasteps__] * __RyTomev__

        gw = np.array(self.__gw__)[self.__good_kasteps__] * __RyTomev__
        gw_err = np.array(self.__gw_err__)[self.__good_kasteps__] * __RyTomev__

        kl = np.array(self.__KL__, dtype = np.float64)[self.__good_kasteps__]

        steps = np.arange(len(fe))


        # Check if the results need to be saved on a file
        if save_filename is not None:
            #print "Lengths:", len(fe), len(gc), len(gw), len(kl), len(steps)
            print ("Saving the minimization results...")
            save_data = [steps, fe, fe_err, gc, gc_err, gw, gw_err, kl]
            np.savetxt(save_filename, np.real(np.transpose(save_data)),
                       header = "Steps; Free energy +- error [meV]; FC gradient +- error [bohr^2]; Structure gradient +- error [meV / A]; Kong-Liu N_eff")
            print ("Minimization data saved in %s." % save_filename)
            print('Good steps at {}'.format(self.__good_kasteps__))


        # Plot
        if plot:
            if not __MATPLOTLIB__:
                print ("MATPLOTLIB NOT FOUND.")
                raise ImportError("Error, matplotlib required to plot")
            plt.figure()
            plt.title("Free energy")
            plt.errorbar(steps, fe, yerr = fe_err, label = "Free energy")
            plt.ylabel(r"$F$ [meV]")
            plt.xlabel("steps")
            plt.tight_layout()

            plt.figure()
            plt.title("FC matrix gradient")
            plt.errorbar(steps, gc, yerr = gc_err, label = "gradient")
            plt.ylabel(r"$|\vec g|$ [bohr^2]")
            plt.xlabel("steps")
            plt.tight_layout()

            plt.figure()
            plt.title("Structure gradient")
            plt.errorbar(steps, gw, yerr = gw_err, label = "gradient")
            plt.ylabel(r"$|\vec g|$ [meV / A]")
            plt.xlabel("steps")
            plt.tight_layout()

            plt.figure()
            plt.title("Kong-Liu effective sample size")
            plt.plot(steps, kl)
            plt.ylabel(r"$\frac{N_{eff}}{N_0}$")
            plt.xlabel("steps")
            plt.tight_layout()

            plt.show()


    def get_stress_tensor(self):
        """
        GET THE STRESS TENSOR
        =====================

        For a full documentation, please refer to the same function of the
        Ensemble class.
        This subroutine just link to that one. A stress offset is added if defined
        in the input variable of the current class.

        NOTE: if the ensemble has not the stress tensors, an exception will be raised

        """


        return self.ensemble.get_stress_tensor(self.stress_offset, use_spglib= self.use_spglib)



def get_root_dyn(dyn_fc, root_representation):
    """
    Get the root dyn matrix


    This method computes the root equivalent of the dynamical matrix
    """
    # TODO: To be ultimated
    pass

def PerformRootStep(dyn_q, grad_q, step_size=1, root_representation = "sqrt", minimization_algorithm = "sdes"):
    """
    ROOT MINIMIZATION STEP
    ======================

    As for the [Monacelli, Errea, Calandra, Mauri, PRB 2017], the nonlinear
    change of variable is used to perform the step.

    It works as follows:

    .. math::

        \\Phi \\rightarrow \\sqrt{x}{\\Phi}

        \\frac{\\partial F}{\\partial \\Phi} \\rightarrow \\frac{\\partial F}{\\partial \\sqrt{x}{\\Phi}}

        \\sqrt{x}{\\Phi^{(n)}} \\stackrel{\\frac{\\partial F}{\\partial \\sqrt{x}{\\Phi}}}{\\longrightarrow} \\sqrt{x}{\\Phi^{(n+1)}}

        \\Phi^{(n+1)} = \\left(\\sqrt{x}{\\Phi^{(n+1)}})^{x}

    Where the specific update step is determined by the minimization_algorithm, while the :math:`x` order
    of the root representation is determined by the root_representation argument.

    Parameters
    ----------
        dyn_q : ndarray( NQ x 3nat x 3nat )
            The dynamical matrix in q space. The Nq are the total number of q.
        grad_q : ndarray( NQ x 3nat x 3nat )
            The gradient of the dynamical matrix.
        step_size : float
            The step size for the minimization
        root_representation : string
            choice between "normal", "sqrt" and "root4". The value of :math:`x` will be, respectively,
            1, 2, 4.
        minimization_algorithm : string
            The minimization algorithm to be used for the update.

    Result
    ------
        new_dyn_q : ndarray( NQ x 3nat x 3nat )
            The updated dynamical matrix in q space
    """
    ALLOWED_REPRESENTATION = ["normal", "root4", "sqrt", "root2"]

    # Avoid case sensitiveness
    root_representation = root_representation.lower()

    if not root_representation in ALLOWED_REPRESENTATION:
        raise ValueError("Error, root_representation is %s must be one of '%s'." % (root_representation,
                                                                                  ", ".join(ALLOWED_REPRESENTATION)))
    # Allow also for the usage of root2 instead of sqrt
    if root_representation == "root2":
        root_representation = "sqrt"

    # Apply the diagonalization
    nq = np.shape(dyn_q)[0]

    # Check if gradient and dyn_q have the same number of q points
    if nq != np.shape(grad_q)[0]:
        raise ValueError("Error, the number of q point of the dynamical matrix %d and gradient %d does not match!" % (nq, np.shape(grad_q)[0]))

    # Create the root representation
    new_dyn = np.zeros(np.shape(dyn_q), dtype = np.complex128)
    new_grad = np.zeros(np.shape(dyn_q), dtype = np.complex128)

    # Copy
    new_dyn[:,:,:] = dyn_q
    new_grad[:,:,:] = grad_q

    # Cycle over all the q points
    if root_representation != "normal":
        for iq in range(nq):
            # Dyagonalize the matrix
            eigvals, eigvects = np.linalg.eigh(dyn_q[iq, :, :])

            # Regularize acustic modes
            if iq == 0:
                eigvals[eigvals < 0] = 0.

            # The sqrt conversion
            new_dyn[iq, :, :] = np.einsum("a, ba, ca", np.sqrt(eigvals), eigvects, np.conj(eigvects))
            new_grad[iq, :, :] = new_dyn[iq, :, :].dot(grad_q[iq, :, :]) + grad_q[iq, :, :].dot(new_dyn[iq, :, :])

            # If root4 another loop needed
            if root_representation == "root4":
                new_dyn[iq, :, :] = np.einsum("a, ba, ca", np.sqrt(np.sqrt(eigvals)), eigvects, np.conj(eigvects))
                new_grad[iq, :, :] = new_dyn[iq, :, :].dot(new_grad[iq, :, :]) + new_grad[iq, :, :].dot(new_dyn[iq, :, :])

    # Perform the step
    # For now only steepest descent implemented
    if minimization_algorithm == "sdes":
        new_dyn -= new_grad * step_size
    else:
        raise ValueError("Error, the given minimization_algorithm '%s' is not implemented." % minimization_algorithm)


    if root_representation != "normal":
        for iq in range(nq):
            # The square root conversion
            new_dyn[iq, :, :] = new_dyn[iq, :,:].dot(new_dyn[iq, :,:])

            # The root4 conversion
            if root_representation == "root4":
                new_dyn[iq, :, :] = new_dyn[iq, :,:].dot(new_dyn[iq, :,:])

    # Return the matrix
    return new_dyn




def ApplyLambdaTensor(current_dyn, matrix, T = 0):
    """
    INVERSE PRECONDITIONING
    =======================

    This function perform the inverse of the precondtioning: it applies the Hessian
    matrix to the preconditioned gradient to obtain the real one. This is
    a test function.


    Parameters
    ----------
        current_dyn : 3*nat x 3*nat
            The current force-constant matrix to compute the Lambda tensor
        matrix : 3*nat x 3*nat
            The matrix on which you want to apply the Lambda tensor.
        T : float
            The temperature

    Result
    ------
        new_matrix : 3*nat x 3*nat
            The matrix after the Lambda application
    """

    w, pols = current_dyn.DyagDinQ(0)

    # Get the translations
    trans = ~CC.Methods.get_translations(pols, current_dyn.structure.get_masses_array())

    # Restrict only to non translational modes
    w = np.real(w[trans])
    pols = np.real( pols[:, trans])

    nat = current_dyn.structure.N_atoms

    # Redefine the polarization vectors
    m = current_dyn.structure.get_masses_array()
    for i in range(nat):
        pols[3*i : 3*i + 3,:] /= np.sqrt(m[i])

    # Get the bose occupation number
    nmodes = len(w)
    f_munu = np.zeros( (nmodes, nmodes), dtype = np.float64)


    n_w = np.zeros( nmodes, dtype = np.float64)
    dn_dw = np.zeros(nmodes, dtype = np.float64)
    if T != 0:
        beta = 1 / (__K_to_Ry__ * T)
        n_w = 1 / (np.exp(w * beta) - 1)
        dn_dw = - beta / (2 * np.cosh(w * beta) - 1)

    # Prepare the multiplicating function
    for i in range(nmodes):
        md = np.abs((w - w[i]) / w[i]) > __EPSILON__
        f_munu[i, md] = (n_w[md] + n_w[i] + 1) / (w[i] + w[md]) - (n_w[i] - n_w[md]) / (w[i] - w[md])
        f_munu[i, ~md] = (2 *n_w[i] + 1) /(2* w[i]) - dn_dw[i]
        f_munu[i, :] /= - 4 * w[i] * w

    # Perform the Einstein summation contracting everithing
    return np.einsum("ab, ia, jb, ca, db,cd -> ij", f_munu, pols, pols,
                     pols, pols, matrix)


def ApplyFCPrecond(current_dyn, matrix, T = 0):
    """
    PURE FORCE-CONSTANT PRECONDITIONING
    ===================================

    This function perform the precondition on a given matrix, by applying
    the inverse of the lambda function


    Parameters
    ----------
        current_dyn : 3*nat x 3*nat
            The current force-constant matrix to compute the Lambda tensor
        matrix : 3*nat x 3*nat
            The matrix on which you want to apply the Lambda tensor.
        T : float
            The temperature

    Result
    ------
        new_matrix : 3*nat x 3*nat
            The matrix after the Lambda application
    """

    w, pols = current_dyn.DyagDinQ(0)

    # Get the translations
    trans = ~CC.Methods.get_translations(pols, current_dyn.structure.get_masses_array())

    # Restrict only to non translational modes
    w = np.real(w[trans])
    pols = np.real( pols[:, trans])

    nat = current_dyn.structure.N_atoms

    # Multiply for the masses
    m = current_dyn.structure.get_masses_array()
    for i in range(nat):
        pols[3*i : 3*i + 3, : ] *= np.sqrt(m[i])

    # Get the bose occupation number
    nmodes = len(w)
    f_munu = np.zeros( (nmodes, nmodes), dtype = np.float64)


    n_w = np.zeros( nmodes, dtype = np.float64)
    dn_dw = np.zeros(nmodes, dtype = np.float64)
    if T != 0:
        beta = 1 / (__K_to_Ry__ * T)
        n_w = 1 / (np.exp(w * beta) - 1)
        dn_dw = - beta / (2 * np.cosh(w * beta) - 1)

    # Prepare the multiplicating function
    for i in range(nmodes):
        md = np.abs((w - w[i]) / w[i]) > __EPSILON__
        f_munu[i, md] = (n_w[md] + n_w[i] + 1) / (w[i] + w[md]) - (n_w[i] - n_w[md]) / (w[i] - w[md])
        f_munu[i, ~md] = (2 *n_w[i] + 1) / w[i] - dn_dw[i]
        f_munu[i, :] /= 4 * w[i] * w

    f_munu = 1 / f_munu

    # Perform the Einstein summation contracting everithing
    return np.einsum("ab, ia, jb, ca, db,cd -> ij", f_munu, pols, pols,
                     pols, pols,  matrix)




def GetStructPrecond(current_dyn, ignore_small_w = False, w_pols = None):
    r"""
    GET THE PRECONDITIONER FOR THE STRUCTURE MINIMIZATION
    =====================================================

    NOTE: the Phi is in Ry/bohr^2 while the forces are in Ry/A
    NOTE: the output preconditioner (that must be interfaced with forces) is in A^2/Ry

    The preconditioner of the structure minimization is computed directly from the
    dynamical matrix. It is the fake inverse (projected out the translations).

    .. math::

        \Phi_{\alpha\beta}^{-1} = \frac{1}{\sqrt{M_\alpha M_\beta}}\sum_\mu \frac{e_\mu^\alpha e_\mu^\beta}{\omega_\mu^2}

    Where the sum is restricted to the non translational modes.

    Parameters
    ----------
        current_dyn : Phonons()
            The current dynamical matrix
        w_pols :
            If given, do not diagonalize the gradient

    Returns
    -------
        preconditioner : ndarray 3nat x 3nat
            The inverse of the force constant matrix, it can be used as a preconditioner.

    """

    # Dyagonalize the current dynamical matrix
    if w_pols:
        w = w_pols[0].copy()
        pols = w_pols[1].copy()
    else:
        w, pols = current_dyn.DyagDinQ(0)

    # Get some usefull array
    mass = current_dyn.structure.get_masses_array()
    nat = current_dyn.structure.N_atoms

    _m_ = np.zeros( 3*nat, dtype = np.float64)
    for i in range(nat):
        _m_[3 * i: 3*i + 3] = mass[i]

    _msi_ = 1 / np.sqrt(_m_)

    # Select translations
    if not ignore_small_w:
        not_trans = ~CC.Methods.get_translations(pols, mass)
    else:
        not_trans = np.abs(w) > CC.Phonons.__EPSILON_W__

    # Delete the translations from the dynamical matrix
    w = w[not_trans]
    pols = pols[:, not_trans]

    wm2 = 1 / w**2

    # Compute the precondition using the einsum
    dyn_inv = np.real(np.einsum("c, ac, bc", wm2, pols, np.conj(pols)))
    precond = np.outer(_msi_, _msi_) * dyn_inv
    #precond = np.einsum("a,b,c,ac,bc -> ab", _msi_, _msi_, wm2, pols, pols)
    return precond * CC.Phonons.BOHR_TO_ANGSTROM**2


def GetBestWykoffStep(current_dyn):
    """
    GET THE BEST WYCKOFF STEP
    =========================

    This is an alternative way to the preconditioning, in which the best wyckoff step
    is choosen rescaled on the current dynamical matrix.

    NOTE: It works with real space matrices.

    .. math::

        STEP = \\frac{1}{\\max \\lambda(\\Phi)}

    Where :math:`\\lambda(\\Phi)` is the generic eigenvalue of the force constant matrix.
    This is because :math:`\\Phi` is correct Hessian of the free energy respect to
    the structure in the minimum.

    The best step is returned in [Angstrom^2 / Ry].

    Parameters
    ----------
        current_dyn : ndarray 3n_at x 3n_at
            The force constant matrix :math:`\\Phi`. It should be in Ry/bohr^2.
    """

    return 1 / np.max(np.real(np.linalg.eigvals(current_dyn.dynmats[0]))) * CC.Phonons.BOHR_TO_ANGSTROM**2<|MERGE_RESOLUTION|>--- conflicted
+++ resolved
@@ -337,21 +337,15 @@
         #dyn_grad, err = self.ensemble.get_fc_from_self_consistency(True, True)
         if self.minim_dyn:
             if self.precond_dyn:
-<<<<<<< HEAD
                 if timer is not None:
-                    dyn_grad, err = timer.execute_timed_function(self.ensemble.get_preconditioned_gradient, True, True, preconditioned=1)
+                    dyn_grad, err = timer.execute_timed_function(self.ensemble.get_preconditioned_gradient_parallel, True, True, preconditioned=1)
                 else:
-                    dyn_grad, err = self.ensemble.get_preconditioned_gradient(True, True, preconditioned=1)
+                    dyn_grad, err = self.ensemble.get_preconditioned_gradient_parallel(True, True, preconditioned=1)
             else:
                 if timer is not None:
-                    dyn_grad, err = timer.execute_timed_function(self.ensemble.get_preconditioned_gradient, True, True, preconditioned=0)
+                    dyn_grad, err = timer.execute_timed_function(self.ensemble.get_preconditioned_gradient_parallel, True, True, preconditioned=0)
                 else:
-                    dyn_grad, err = self.ensemble.get_preconditioned_gradient(True, True, preconditioned=0)
-=======
-                dyn_grad, err = self.ensemble.get_preconditioned_gradient_parallel(True, True, preconditioned=1)
-            else:
-                dyn_grad, err = self.ensemble.get_preconditioned_gradient_parallel(True, True, preconditioned=0)
->>>>>>> eabce87e
+                    dyn_grad, err = self.ensemble.get_preconditioned_gradient_parallel(True, True, preconditioned=0)
         else:
             dyn_grad = np.zeros( (len(self.dyn.q_tot), 3 * self.dyn.structure.N_atoms, 3 * self.dyn.structure.N_atoms), dtype = np.complex128)
             err = np.zeros_like(dyn_grad)
