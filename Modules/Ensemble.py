# -*- coding: utf-8 -*-
from __future__ import print_function
import sys, os
import warnings
import numpy as np
import time



"""
This is part of the program python-sscha
Copyright (C) 2018  Lorenzo Monacelli

This program is free software: you can redistribute it and/or modify
it under the terms of the GNU General Public License as published by
the Free Software Foundation, either version 3 of the License, or
(at your option) any later version.

This program is distributed in the hope that it will be useful,
but WITHOUT ANY WARRANTY; without even the implied warranty of
MERCHANTABILITY or FITNESS FOR A PARTICULAR PURPOSE.  See the
GNU General Public License for more details.

You should have received a copy of the GNU General Public License
along with this program.  If not, see <https://www.gnu.org/licenses/>.
"""

import cellconstructor as CC
import cellconstructor.Structure
import cellconstructor.Phonons
import cellconstructor.Methods
import cellconstructor.Manipulate
import cellconstructor.Settings

import sscha.Parallel as Parallel
from sscha.Parallel import pprint as print
from sscha.Tools import NumpyEncoder

import json

import difflib

import SCHAModules
#import sscha_HP_odd

_SSCHA_ODD_ = False
#try:
#    import sscha_HP_odd
#    _SSCHA_ODD_ = True
#except:
#    _SSCHA_ODD_ = False


# Try to load the parallel library if any
try:
    from mpi4py import MPI
    __MPI__ = True
except:
    __MPI__ = False

# Check if you can load spglib
try:
    import spglib
    __SPGLIB__ = True
except:
    __SPGLIB__ = False

__ASE__ = True
try:
    import ase, ase.io
except:
    __ASE__ = False

# The small value considered zero
__EPSILON__ =  1e-6
__A_TO_BOHR__ = 1.889725989

try:
    from ase.units import create_units
    units = create_units("2006")#Rydberg, Bohr
    Rydberg = units["Ry"]
    Bohr = units["Bohr"]
    __RyToK__ =  Rydberg / units["kB"]
except:
    Rydberg = 13.605698066
    Bohr = 1/__A_TO_BOHR__
    __RyToK__ = 157887.32400374097

__GPa__ = 14710.50763554043

__DEBUG_RHO__ = False

"""
This source contains the Ensemble class
It is used to Load and Save info about the ensemble.
"""


UNITS_DEFAULT = "default"
UNITS_HARTREE = "hartree"
SUPPORTED_UNITS = [UNITS_DEFAULT, UNITS_HARTREE]
class NumpyEncoder(json.JSONEncoder):
    def default(self, obj):
        if isinstance(obj, np.ndarray):
            return obj.tolist()
        return json.JSONEncoder.default(self, obj)

class Ensemble:
    __debug_index__ = 0

    def __init__(self, dyn0, T0, supercell = None, **kwargs):
        """
        PREPARE THE ENSEMBLE
        ====================

        This method initializes and prepares the ensemble.

        NOTE: To now this works only in the gamma point (dyn0 must be a 1x1x1 supercell)

        Parameters
        ----------
            dyn0 : cellconstructor.Phonons.Phonons()
                This is the dynamical matrix used to generate the ensemble.
            T0 : float
                The temperature used to generate the ensemble.
            supercell: optional, list of int
                The supercell dimension. If not provided, it will be determined by dyn0
            **kwargs : any other attribute of the ensemble
        """

        # N is the number of element in the ensemble
        self.N = 0
        self.structures = []
        self.energies = []
        self.forces = []
        self.stresses = []
        self.xats = []
        self.units = UNITS_DEFAULT
<<<<<<< HEAD

=======
        self.w_0 = None
        self.pols_0 = None
        self.current_w = None
        self.current_pols = None
        
>>>>>>> 1c12b51d
        self.sscha_energies = []
        self.sscha_forces = []

        # If True the frequency smaller than CC.Phonons.__EPSILON_W__ are ignored
        self.ignore_small_w = False

        # The original dynamical matrix used to generate the ensemble
        self.dyn_0 = dyn0.Copy()
        self.T0 = T0

        # This is the weight of each configuration in the sampling.
        # It is updated with the update_weigths function
        self.rho = []
        self.current_dyn = dyn0.Copy()

        self.current_T = T0

        # Supercell size
        self.supercell = np.ones(3, dtype = np.intc)

        if supercell is not None:
            self.supercell[:] = supercell

            # Check if there are inconsistencies
            for i in range(3):
                if self.supercell[i] != dyn0.GetSupercell()[i]:
                    raise ValueError("""Error, you specified a supercell of {},
    while from the dynamical matrix provided I expect a supercell of {}
""".format(self.supercell, dyn0.GetSupercell()))
        else:
            self.supercell[:] = dyn0.GetSupercell()

        # How many atoms in the supercell
        Nsc = np.prod(self.supercell) * self.dyn_0.structure.N_atoms

        # To avoid to recompute each time the same variables store something usefull here
        self.q_start = np.zeros( (self.N, Nsc * 3))
        self.current_q = np.zeros( (self.N, Nsc * 3))

        # Store also the displacements
        self.u_disps = np.zeros( (self.N, Nsc * 3))

        # A flag that memorize if the ensemble has also the stresses
        self.has_stress = True

        # A flag for each configuration that check if it possess a force and a stress
        self.force_computed = None
        self.stress_computed = None

        # Get the extra quantities
        self.all_properties = []


        # Setup the attribute control
        self.__total_attributes__ = [item for item in self.__dict__.keys()]
        self.fixed_attributes = True # This must be the last attribute to be setted


        # Setup any other keyword given in input (raising the error if not already defined)
        for key in kwargs:
            self.__setattr__(key, kwargs[key])


    def __setattr__(self, name, value):
        """
        This method is used to set an attribute.
        It will raise an exception if the attribute does not exists (with a suggestion of similar entries)
        """


        if "fixed_attributes" in self.__dict__:
            if name in self.__total_attributes__:
                super(Ensemble, self).__setattr__(name, value)
            elif self.fixed_attributes:
                similar_objects = str( difflib.get_close_matches(name, self.__total_attributes__))
                ERROR_MSG = """
        Error, the attribute '{}' is not a member of '{}'.
        Suggested similar attributes: {} ?
        """.format(name, type(self).__name__,  similar_objects)

                raise AttributeError(ERROR_MSG)
        else:
            super(Ensemble, self).__setattr__(name, value)

        if name == "dyn_0":
            self.w_0, self.pols_0 = value.DiagonalizeSupercell()
            self.current_dyn = value.Copy()
            self.current_w = self.w_0.copy()
            self.current_pols = self.pols_0.copy()


    def convert_units(self, new_units):
        """
        CONVERT ALL THE VARIABLE IN A COHERENT UNIT OF MEASUREMENTS
        ===========================================================

        This function is used to jump between several unit of measurement.
        You should always call this function before processing data assuming
        a particular kind of units.

        Supported units are:
           - "default" :
               This is the default units. Here the forces are Ry/A displacements and structure are in A
               Dynamical matrix is in Ry/bohr^2. Mass is in Ry units
           - "hartree" :
               Here, everything is stored in Ha units.

        Parameters
        ----------
           - new_units : string
               The target units
        """

        # Check if the input is ok
        assert new_units in SUPPORTED_UNITS, "Error, {} unit is unknown. Try one of {}".format(new_units, SUPPORTED_UNITS)

        # If we already are in the correct units, ignore it
        if new_units == self.units:
            return

        if new_units == UNITS_HARTREE:
            if self.units == UNITS_DEFAULT:
                # Convert the dynamical matrix
                for iq, q in enumerate(self.dyn_0.q_tot):
                    self.dyn_0.dynmats[iq] /= 2
                    self.current_dyn.dynmats[iq] /= 2
                    self.dyn_0.q_tot[iq] /= __A_TO_BOHR__
                    self.current_dyn.q_tot[iq] /= __A_TO_BOHR__

                for k in self.dyn_0.structure.masses.keys():
                    self.dyn_0.structure.masses[k] *= 2
                    self.current_dyn.structure.masses[k] *= 2


                # Convert the cell shape and the coordinates
                self.dyn_0.structure.coords *= __A_TO_BOHR__
                self.dyn_0.structure.unit_cell *= __A_TO_BOHR__
                self.current_dyn.structure.coords *= __A_TO_BOHR__
                self.current_dyn.structure.unit_cell *= __A_TO_BOHR__

                self.forces /= 2 * __A_TO_BOHR__ #Ry/A -> Ha/bohr
                self.sscha_forces /= 2 * __A_TO_BOHR__
                self.xats *= __A_TO_BOHR__
                self.sscha_energies /= 2 # Ry -> Ha
                self.energies /= 2
                self.u_disps *= __A_TO_BOHR__

                if self.has_stress:
                    self.stresses /= 2
            else:
                raise NotImplementedError("Error, I do not know how to convert between {} and {}.".format(self.units, new_units))

        elif new_units == UNITS_DEFAULT:
            if self.units == UNITS_HARTREE:
                # Convert the dynamical matrix
                for iq, q in enumerate(self.dyn_0.q_tot):
                    self.dyn_0.dynmats[iq] *= 2
                    self.current_dyn.dynmats[iq] *= 2
                    self.dyn_0.q_tot[iq] *= __A_TO_BOHR__
                    self.current_dyn.q_tot[iq] *= __A_TO_BOHR__

                for k in self.dyn_0.structure.masses.keys():
                    self.dyn_0.structure.masses[k] /= 2
                    self.current_dyn.structure.masses[k] /= 2


                # Convert the cell shape and the coordinates
                self.dyn_0.structure.coords /= __A_TO_BOHR__
                self.dyn_0.structure.unit_cell /= __A_TO_BOHR__
                self.current_dyn.structure.coords /= __A_TO_BOHR__
                self.current_dyn.structure.unit_cell /= __A_TO_BOHR__

                self.forces *= 2 * __A_TO_BOHR__ # Ha/bohr -> Ry/A
                self.sscha_forces *= 2 * __A_TO_BOHR__
                self.xats /= __A_TO_BOHR__
                self.sscha_energies *= 2 # Ha -> Ry
                self.energies *= 2
                self.u_disps /= __A_TO_BOHR__

                if self.has_stress:
                    self.stresses *= 2

            else:
                raise NotImplementedError("Error, I do not know how to convert between {} and {}.".format(self.units, new_units))
        else:
            raise NotImplementedError("Error, I do not know anything about this conversion")


        # Update the units flag
        self.units = new_units


    def load(self, data_dir, population, N, verbose = False, load_displacements = True, raise_error_on_not_found = False, load_noncomputed_ensemble = False):
        """
        LOAD THE ENSEMBLE
        =================

        This function load the ensemble from a standard calculation.

        The files need to be organized as follows

        data_dir / scf_populationX_Y.dat
        data_dir / energies_supercell_populationX.dat
        data_dir / forces_populationX_Y.dat
        data_dir / pressures_populationX_Y.dat
        data_dir / u_populationX_Y.dat

        X = population
        Y = the configuration id (starting from 1 to N included, fortran convention)

        The files scf_population_X_Y.dat must contain the scf file of the structure.
        It should be in alat units, matching the same alat defined in the starting
        dynamical matrix.

        The energies_supercell.dat file must contain the total energy in Ry for
        each configuration.

        The forces_populationX_Y contains the

        Parameters
        ----------
            data_dir : str
                The path to the directory containing the ensemble. If you used
                the fortran sscha.x code it should match the data_dir option of the
                input file.
            population : int
                The info to distinguish between several ensembles generated in the
                same data_dir. This also should match the correspective property
                of the fortran sscha.x input file.
            N : int
                The dimension of the ensemble. This should match the n_random
                variable from the fortran sscha.x input file.
            verbose : bool, optional
                If true (default false) prints the real timing of the different part
                during the loading.
            load_displacement: bool
                If true the structures are loaded from the u_populationX_Y.dat files,
                otherwise they are loaded from the scf_populationX_Y.dat files.
            raise_error_on_not_found : bool
                If true, raises an error if one force file is missing
            load_noncomputed_ensemble: bool
                If True, it allows for loading an ensemble where some of the configurations forces and stresses are missing.
                Note that it must be compleated before running a SCHA minimization
        """
        A_TO_BOHR = 1.889725989

        # Check if the given data_dir is a real directory
        if not os.path.isdir(data_dir):
            raise IOError("Error, the given data_dir '%s' is not a valid directory." % data_dir)

        # Remove the tailoring slash if any
        if data_dir[-1] == "/":
            data_dir = data_dir[:-1]

        # Load the structures
        self.N = N

        Nat_sc = np.prod(self.supercell) * self.dyn_0.structure.N_atoms

        self.forces = np.zeros( (self.N, Nat_sc, 3), order = "F", dtype = np.float64)
        self.xats = np.zeros( (self.N, Nat_sc, 3), order = "C", dtype = np.float64)

        self.stresses = np.zeros( (self.N, 3,3), order = "F", dtype = np.float64)

        self.sscha_energies = np.zeros(self.N, dtype = np.float64)
        self.energies = np.zeros(self.N, dtype = np.float64)
        self.sscha_forces = np.zeros( (self.N, Nat_sc, 3), order = "F", dtype = np.float64)

        self.u_disps = np.zeros( (self.N, Nat_sc * 3), order = "F", dtype = np.float64)

        # Initialize the computation of energy and forces
        self.force_computed = np.zeros( self.N, dtype = bool)
        self.stress_computed = np.zeros(self.N, dtype = bool)

        # Add a counter to check if all the stress tensors are present
        count_stress = 0

        # Superstructure
        dyn_supercell = self.dyn_0.GenerateSupercellDyn(self.supercell)
        super_structure = dyn_supercell.structure
        super_fc = np.real(dyn_supercell.dynmats[0])

        self.structures = []

        total_t_for_loading = 0
        total_t_for_sscha_ef = 0
        t_before_for = time.time()
        for i in range(self.N):
            # Load the structure
            structure = CC.Structure.Structure()
            if os.path.exists(os.path.join(data_dir, "scf_population%d_%d.dat" % (population, i+1))) and not load_displacements:
                t1 = time.time()
                structure.read_scf(os.path.join(data_dir, "scf_population%d_%d.dat" % (population, i+1)), alat = self.dyn_0.alat)
                t2 = time.time()
                total_t_for_loading += t2 - t1

                structure.has_unit_cell = True
                structure.unit_cell = super_structure.unit_cell

                # Get the displacement [ANGSTROM]
                self.u_disps[i,:] = structure.get_displacement(super_structure).reshape( 3 * Nat_sc)

            else:
                structure = super_structure.copy()
                t1 = time.time()
                disp =np.loadtxt(os.path.join(data_dir, "u_population%d_%d.dat" % (population, i+1))) /__A_TO_BOHR__
                t2 = time.time()
                total_t_for_loading += t2 - t1

                structure.coords += disp
                self.u_disps[i, :] = disp.ravel()

            self.xats[i, :, :] = structure.coords
            self.structures.append(structure)


            # Load forces (Forces are in Ry/bohr, convert them in Ry /A)
            t1 = time.time()
            force_path = os.path.join(data_dir, "forces_population%d_%d.dat" % (population, i+1))

            if os.path.exists(force_path):
                self.forces[i,:,:] = np.loadtxt(force_path) * A_TO_BOHR
                self.force_computed[i] = True
            else:
                if raise_error_on_not_found:
                    ERROR_MSG = """
Error, the file '{}' is missing from the ensemble
       data_dir = '{}'
       please, check better your data.
""".format(force_path, data_dir)
                    print(ERROR_MSG)
                    raise IOError(ERROR_MSG)
                else:
                    self.force_computed[i] = False

            # Load stress
            if os.path.exists(os.path.join(data_dir, "pressures_population%d_%d.dat" % (population, i+1))):
                self.stresses[i,:,:] =  np.loadtxt(os.path.join(data_dir, "pressures_population%d_%d.dat" % (population, i+1)))
                self.stress_computed[i] = True
            else:
                self.stress_computed[i] = False
            t2 = time.time()
            total_t_for_loading += t2 - t1



#            print "Loading: config %d:" % i
#            for j in range(structure.N_atoms):
#                print "Atom %d" % j
#                print "u_disp = ", structure.get_displacement(self.dyn_0.structure)[j,:]  *A_TO_BOHR
#                print "force = ", self.forces[i, j, :] / A_TO_BOHR
#                print "SCHA force = ", force[j, :] / A_TO_BOHR
#
#            # Debugging stuff
#            u_disp = structure.get_displacement(self.dyn_0.structure).reshape(3 * structure.N_atoms) * A_TO_BOHR
#            print "TEST DOBULE:"
#            print "NORMAL = ", self.dyn_0.dynmats[0].dot(u_disp)
#            print "INVERSE = ", self.dyn_0.dynmats[0].dot(-u_disp)



        if verbose:
            print( "[LOAD ENSEMBLE]: time elapsed for the cycle over the configurations:", time.time() - t_before_for)

        t1 = time.time()
        # Load the energy
        total_energies = np.loadtxt(os.path.join(data_dir, "energies_supercell_population%d.dat" % (population)))
        t2 = time.time()
        total_t_for_sscha_ef += t2 - t1
        self.energies = total_energies[:N]

        # Compute the SSCHA energies and forces
        self.sscha_energies[:], self.sscha_forces[:,:,:] = self.dyn_0.GenerateSupercellDyn(self.supercell).get_energy_forces(None, displacement = self.u_disps)


        # Setup the initial weight
        self.rho = np.ones(self.N, dtype = np.float64)

        # Initialize the q_start

        t1 = time.time()
        self.q_start = CC.Manipulate.GetQ_vectors(self.structures, dyn_supercell, self.u_disps)
        t2 = time.time()
        self.current_q = self.q_start.copy()

        if verbose:
            print( "[LOAD ENSEMBLE]: time elapsed to compute the current q vectors:", t2 - t1)
            print( "[LOAD ENSEMBLE]: time elapsed while loading with numpy:", total_t_for_loading)
            print( "[LOAD ENSEMBLE]: time elapsed for computing sscha energy and forces:", total_t_for_sscha_ef)


        p_count = np.sum(self.stress_computed.astype(int))
        if p_count > 0:
            self.has_stress = True
        else:
            self.has_stress = False

        # Check if the forces and stresses are present
        if not load_noncomputed_ensemble:
            if np.sum(self.force_computed.astype(int)) != self.N:
                ERROR_MSG = """
Error, the following force files are missing from the ensemble:
{}""".format(np.arange(self.N)[~self.force_computed])
                print(ERROR_MSG)
                raise IOError(ERROR_MSG)

            if p_count > 0 and p_count != self.N:
                ERROR_MSG = """
Error, the following stress files are missing from the ensemble:
{}""".format(np.arange(self.N)[~self.stress_computed])
                print(ERROR_MSG)
                raise IOError(ERROR_MSG)


    def load_from_calculator_output(self, directory, out_ext = ".pwo"):
        """
        LOAD THE ENSEMBLE FROM A CALCULATION
        ====================================

        This subroutine allows to directly load the ensemble from the output files
        of a calculation. This works and has been tested for quantum espresso,
        however in principle any output file from an ase supported format
        should be readed.

        NOTE: This subroutine requires ASE to be correctly installed.

        Parameters
        ----------
            directory : string
                Path to the directory that contains the output of the calculations
            out_ext : string
                The extension of the files that will be readed.
        """

        assert __ASE__, "ASE library required to load from the calculator output file."

        # Get all the output file
        output_files = ["{}/{}".format(directory, x) for x in os.listdir(directory) if x.endswith(out_ext)]

        self.N = len(output_files)
        nat_sc = np.prod(self.supercell) * self.dyn_0.structure.N_atoms

        self.forces = np.zeros( (self.N, nat_sc, 3), order = "F", dtype = np.float64)
        self.xats = np.zeros( (self.N, nat_sc, 3), order = "C", dtype = np.float64)

        self.stresses = np.zeros( (self.N, 3,3), order = "F", dtype = np.float64)

        self.sscha_energies = np.zeros(self.N, dtype = np.float64)
        self.energies = np.zeros(self.N, dtype = np.float64)
        self.sscha_forces = np.zeros( (self.N, nat_sc, 3), order = "F", dtype = np.float64)

        self.u_disps = np.zeros( (self.N, nat_sc * 3), order = "F", dtype = np.float64)

        # Add a counter to check if all the stress tensors are present
        count_stress = 0

        # Superstructure
        dyn_supercell = self.dyn_0.GenerateSupercellDyn(self.supercell)
        super_structure = dyn_supercell.structure
        super_fc = dyn_supercell.dynmats[0]

        self.structures = []

        for i, outf in enumerate(output_files):
            ase_struct = ase.io.read(outf)

            # Get the structure
            structure = CC.Structure.Structure()
            structure.generate_from_ase_atoms(ase_struct)

            self.xats[i, :, :] = structure.coords
            self.structures.append(structure)

            # Get the displacement [ANGSTROM]
            self.u_disps[i,:] = structure.get_displacement(super_structure).reshape( 3 * nat_sc)

            # Get the energy
            energy = ase_struct.get_potential_energy()
            energy /= Rydberg
            self.energies[i] = energy

            # Get the forces [eV/A -> Ry/A]
            forces = ase_struct.get_forces() / Rydberg
            self.forces[i, :, :] = forces

            # Get the stress if any
            try:
                stress = - ase_struct.get_stress(voigt=False)
                # eV/A^3 -> Ry/bohr^3
                stress /= Rydberg / Bohr**3
                count_stress += 1
                self.stresses[i, :, :] = stress
            except:
                pass

            # Get the sscha energy and forces
            energy, force = self.dyn_0.get_energy_forces(structure, supercell = self.supercell, real_space_fc=super_fc)

            self.sscha_energies[i] = energy
            self.sscha_forces[i,:,:] = force

        self.rho = np.ones(self.N, dtype = np.float64)

        t1 = time.time()
        self.q_start = CC.Manipulate.GetQ_vectors(self.structures, dyn_supercell, self.u_disps)
        t2 = time.time()
        self.current_q = self.q_start.copy()

        if count_stress == self.N:
            self.has_stress = True
        else:
            self.has_stress = False




    def save(self, data_dir, population, use_alat = False):
        """
        SAVE THE ENSEMBLE
        =================


        This function saves the ensemble in a way the original fortran SSCHA code can read it.
        Look at the load function documentation to see clearely how it is saved.

        NOTE: This method do not save the dynamical matrix used to generate the ensemble (i.e. self.dyn_0)
        remember to save it separately to really save all the info about the ensemble.

        Parameters
        ----------
            data_dir : string
                Path to the directory in which the data will be saved. If it does not exists, it will be created
            population : int
                The id of the population, usefull if you want to save more ensemble in the same data_dir without overwriting
                the data.
            use_alat : bool
                If true the scf_populationX_Y.dat files will be saved in alat units, as specified by the dynamical matrix.
                Also the unit cell will be omitted. This is done to preserve retrocompatibility with ensembles generated by
                older versions of the sscha code
        """
        A_TO_BOHR = 1.889725989


        if not Parallel.am_i_the_master():
            return

        # Check if the data dir exists
        if not os.path.exists(data_dir):
            os.makedirs(data_dir)

        # Check if the ensemble has really been initialized
        if self.N == 0:
            raise ValueError("Error, the ensemble seems to be not initialized.")

        # Check if the given data_dir is a real directory
        if os.path.exists(data_dir) and not os.path.isdir(data_dir):
            raise IOError("Error, the given data_dir %s is not a valid directory." % data_dir)
        if not os.path.exists(data_dir):
            os.mkdir(data_dir)

        # Remove the tailoring slash if any
        if data_dir[-1] == "/":
            data_dir = data_dir[:-1]


        # Save the energies
        np.savetxt(os.path.join(data_dir, "energies_supercell_population%d.dat" % (population)), self.energies)

        self.dyn_0.save_qe("dyn_start_population%d_" % population)
        self.current_dyn.save_qe("dyn_end_population%d_" % population)

        # Save the displacements with the dynamical matrix used to generate the ensemble
        # In this way the displacements are computed with the correct dynamical matrix
        cd = self.current_dyn
        self.update_weights(self.dyn_0, self.current_T)

        #super_dyn = self.dyn_0.GenerateSupercellDyn(self.supercell)

        for i in range(self.N):
            # Save the forces
            if self.force_computed[i]:
                np.savetxt("%s/forces_population%d_%d.dat" % (data_dir, population, i+1), self.forces[i,:,:] / A_TO_BOHR)

            # Save the configurations
            struct = self.structures[i]
            if use_alat:
                struct.save_scf("%s/scf_population%d_%d.dat" % (data_dir, population, i+1), self.dyn_0.alat, True)
            else:
                struct.save_scf("%s/scf_population%d_%d.dat" % (data_dir, population, i+1))

            u_disp = self.u_disps[i, :].reshape((struct.N_atoms, 3))# struct.get_displacement(super_dyn.structure)
            np.savetxt("%s/u_population%d_%d.dat" % (data_dir, population, i+1), u_disp * A_TO_BOHR)

            # Save the stress tensors if any
            if self.has_stress and self.stress_computed[i]:
                np.savetxt("%s/pressures_population%d_%d.dat" % (data_dir, population, i+1), self.stresses[i,:,:])

        # Return back to the old dynamical matrix
        self.update_weights(cd, self.current_T)


    def save_bin(self, data_dir, population_id = 1):
        """
        FAST SAVE OF THE ENSEMBLE
        =========================

        This function is a fast way of saving the ensemble.
        It is faster and make use of less disk space than the save.
        The drawback is that can only be opened with numpy

        Parameters
        ----------
            data_dir : string
                path to the folder in which the ensemble is saved
            population_id : int
                The id of the population. This can be used to save
                several ensembles in the same data_dir
        """


        if not Parallel.am_i_the_master():
            return

        # Check if the data dir exists
        if not os.path.exists(data_dir):
            os.makedirs(data_dir)


        if Parallel.am_i_the_master():
            np.save("%s/energies_pop%d.npy" % (data_dir, population_id), self.energies)
            np.save("%s/forces_pop%d.npy" % (data_dir, population_id), self.forces)

            # Save the structures
            np.save("%s/xats_pop%d.npy" % (data_dir, population_id), self.xats)

            if self.has_stress:
                np.save("%s/stresses_pop%d.npy" % (data_dir, population_id), self.stresses)

            self.dyn_0.save_qe("%s/dyn_gen_pop%d_" % (data_dir, population_id))

            if len(self.all_properties):
                with open(os.path.join(data_dir, "all_properties_pop%d.json" % population_id), "w") as fp:
                    json.dump({"properties" : self.all_properties}, fp, cls=NumpyEncoder)

    def save_enhanced_xyz(self, filename, append_mode = True, stress_key = "virial", forces_key = "force", energy_key = "energy"):
        """
        Save the ensemble as an enhanced xyz.

        This is the default format for training the GAP potentials with quippy.

        Parameters
        ----------
            filename : string
                Path to the xyz file in which to save.
            append_mode : bool
                If true, does not overwrite the previous existing file, but append the ensemble on the bottom.
                This is the way to concatenate easily more ensembles.
        """
        # Save only if the current processor is the master
        if Parallel.am_i_the_master():

            lines = []
            for i in range(self.N):
                # Add the number of atoms
                struct = self.structures[i]
                lines.append("{:d}\n".format(struct.N_atoms))

                # Prepare the enriched line of xyz with the description of the structure
                info = 'pbc="T T T" ' # Periodic boundary conditions
                info += 'Lattice="{:20.16f} {:20.16f} {:20.16f} {:20.16f} {:20.16f} {:20.16f} {:20.16f} {:20.16f} {:20.16f}" '.format(*list(struct.unit_cell.ravel()))

                # Add the energy
                info += '{}={:.16f} '.format(energy_key, self.energies[i] * Rydberg)

                # Add the virial stress
                info += '{}="{:20.16f} {:20.16f} {:20.16f} {:20.16f} {:20.16f} {:20.16f} {:20.16f} {:20.16f} {:20.16f}" '.format(stress_key, *list(self.stresses[i].ravel()))

                # Add the secription of the xyz format
                info += 'Properties=species:S:1:pos:R:3:{}:R:3\n'.format(forces_key)

                lines.append(info)

                # Append the structure and the forces
                for j in range(struct.N_atoms):
                    line = "{}  ".format(struct.atoms[j])
                    line += " {:20.16f} {:20.16f} {:20.16f}    ".format(*list(struct.coords[j, :]))
                    line += " {:20.16f} {:20.16f} {:20.16f}\n".format(*list(self.forces[i, j, :] * Rydberg))
                    lines.append(line)

            # Save the work
            c = "a"
            if not append_mode:
                c = "w"
            with open(filename, c) as fp:
                fp.writelines(lines)

        # Force other processors to wait for the master
        CC.Settings.barrier()

    def save_raw(self, root_directory, type_dict = None):
        """
        Save the ensemble as a set of raw files.

        This is the default format for training with deepmd

        Parameters
        ----------
            filename : string
                The directory on which to save the ensemble. If it does not exist, it is create.
                NOTE: this will overwrite any other ensemble saved in raw format in that directory
            type_dict : dict
                The dictionary between integers and atomic types. If not provided, it is generated on the spot and returned.

        Returns
        -------
            type_dict : dict
                The dictionary of the parameters
        """
        nat = self.current_dyn.structure.N_atoms * np.prod(self.current_dyn.GetSupercell())

        if type_dict is None:
            atm = np.unique(self.current_dyn.structure.atoms)
            type_dict = {x : i for i, x in enumerate(atm)}

        inv_dict = {i : x for x, i in type_dict.items()}


        # Save only if the current processor is the master
        if Parallel.am_i_the_master():
            if not os.path.exists(root_directory):
                os.makedirs(root_directory)

            if not os.path.isdir(root_directory):
                raise IOError("Error, save_raw expects a directory, but '{}' is not a directory.".format(root_directory))

            # Save the energies
            np.savetxt(os.path.join(root_directory, "energy.raw"), self.energies * Rydberg)

            # Save the positions
            np.savetxt(os.path.join(root_directory, "coord.raw"), self.xats.reshape((self.N, 3 * nat)))

            # Save the box
            #Prepare an array with all the unit cells
            np.savetxt(os.path.join(root_directory, "box.raw"), np.array([s.unit_cell.ravel() for s in self.structures]))

            # Save the forces
            np.savetxt(os.path.join(root_directory, "force.raw"), self.forces.reshape((self.N, 3*nat)) * Rydberg)

            # Save the stress
            np.savetxt(os.path.join(root_directory, "virial.raw"), self.stresses.reshape((self.N, 9)) * __GPa__ * 10000)

            # Save the types
            ss = self.current_dyn.structure.generate_supercell(self.current_dyn.GetSupercell())

            with open(os.path.join(root_directory, "type_map.raw"), "w") as fp:
                line = " ".join([inv_dict[x] for x in np.arange(len(type_dict))])
                fp.write(line + "\n")

            with open(os.path.join(root_directory, "type.raw"), "w") as fp:
                line = " ".join([str(type_dict[x]) for x in ss.atoms])
                fp.write(line + "\n")



        # Force other processors to wait for the master
        CC.Settings.barrier()





    def load_bin(self, data_dir, population_id = 1, avoid_loading_dyn = False):
        """
        LOAD THE BINARY ENSEMBLE
        ========================

        This function loads the ensemble saved with save_bin(...)

        Parameters
        ----------
            data_dir : string
                The directory containing the ensemble
            population_id : int
                The esnemble population identifier.
            avoid_loading_dyn : bool
                If true, the dynamical matrix is not loaded.
        """

        self.energies = np.load("%s/energies_pop%d.npy" % (data_dir, population_id))
        self.forces = np.load("%s/forces_pop%d.npy" % (data_dir, population_id))
        self.xats = np.load("%s/xats_pop%d.npy" % (data_dir, population_id))

        # Load the number of configurations
        self.N = len(self.energies)

        stress_path = "%s/stresses_pop%d.npy" % (data_dir, population_id)
        if os.path.exists(stress_path):
            self.stresses = np.load(stress_path)
            self.has_stress = True
        else:
            self.has_stress = False

        # Load the original dynamical matrix
        if not avoid_loading_dyn:
            self.dyn_0 = CC.Phonons.Phonons("%s/dyn_gen_pop%d_" % (data_dir, population_id), self.dyn_0.nqirr)
            self.current_dyn = self.dyn_0.Copy()
            self.supercell = self.dyn_0.GetSupercell()

        super_structure = self.dyn_0.structure.generate_supercell(self.supercell)
        Nat_sc = super_structure.N_atoms

        self.sscha_energies = np.zeros(self.N, dtype = np.float64)
        self.sscha_forces = np.zeros( (self.N, Nat_sc, 3), order = "F", dtype = np.float64)
        self.u_disps = np.zeros( (self.N, 3 * Nat_sc), order = "F", dtype = np.float64)

        # Build the structures
        self.structures = [None] * self.N
        for i in range(self.N):
            self.structures[i] = super_structure.copy()
            self.structures[i].coords = self.xats[i,:,:]
            self.u_disps[i, :] = (self.xats[i, :, :] - super_structure.coords).reshape( 3*Nat_sc )


        self.sscha_energies[:], self.sscha_forces[:,:,:] = self.dyn_0.get_energy_forces(None, displacement = self.u_disps)

        # Setup the initial weights
        self.rho = np.ones(self.N, dtype = np.float64)

        # Setup that both forces and stresses are not computed
        self.stress_computed = np.ones(self.N, dtype = bool)
        self.force_computed = np.ones(self.N, dtype = bool)

        all_prop_fname = os.path.join(data_dir, "all_properties_pop%d.json" % population_id)
        if os.path.exists(all_prop_fname):
            with open(os.path.join(data_dir, "all_properties_pop%d.json" % population_id), "w") as fp:
                props= json.load(fp)
                if "properties" in props:
                    self.all_properties = props["properties"]
                else:
                    warnings.warn("WARNING: found file {} but not able to load the properties keyword.".format(all_prop_fname))



    def init_from_structures(self, structures):
        """
        Initialize the ensemble from the given list of structures

        Parameters
        ----------
            structures : list of structures
                The list of structures used to initialize the ensemble
        """

        # Perform the standard initialization

        self.N = len(structures)
        Nat_sc = np.prod(self.supercell) * self.dyn_0.structure.N_atoms

        self.structures = [x for x in structures]

        self.sscha_energies = np.zeros( ( self.N), dtype = np.float64)
        self.sscha_forces = np.zeros((self.N, Nat_sc, 3), dtype = np.float64, order = "F")

        self.energies = np.zeros(self.N, dtype = np.float64)
        self.forces = np.zeros( (self.N, Nat_sc, 3), dtype = np.float64, order = "F")
        self.stresses = np.zeros( (self.N, 3, 3), dtype = np.float64, order = "F")
        self.u_disps = np.zeros( (self.N, Nat_sc * 3), dtype = np.float64, order = "F")
        self.xats = np.zeros((self.N, Nat_sc, 3), dtype = np.float64, order = "C")
        for i, s in enumerate(self.structures):
            # Get the displacements
            self.xats[i, :, :] = s.coords

        # TODO:
        # Here it is useless to generate the supercell dynamical matrix,
        # it should be replaced by generating the unit cell structure,
        # But then the get_energy_forces method should provide the correct implementation.
        new_super_dyn = self.current_dyn.GenerateSupercellDyn(self.current_dyn.GetSupercell())
        self.u_disps[:,:] = np.reshape(self.xats - np.tile(new_super_dyn.structure.coords, (self.N, 1,1)), (self.N, 3 * Nat_sc), order = "C")

        self.sscha_energies[:], self.sscha_forces[:,:,:] = self.dyn_0.get_energy_forces(None, displacement = self.u_disps)


        self.rho = np.ones(self.N, dtype = np.float64)
        self.current_dyn = self.dyn_0.Copy()
        self.current_T = self.T0

        # Setup that both forces and stresses are not computed
        self.stress_computed = np.zeros(self.N, dtype = bool)
        self.force_computed = np.zeros(self.N, dtype = bool)


    def generate(self, N, evenodd = True, project_on_modes = None, sobol = False, sobol_scramble = False):
        """
        GENERATE THE ENSEMBLE
        =====================

        This subroutine generates the ensemble from dyn0 and T0 setted when this
        class is created.
        You still need to generate the forces for the configurations.

        Parameters
        ----------
            N : int
                The number of random configurations to be extracted
            evenodd : bool, optional
                If true for each configuration also the opposite is extracted
            project_on_modes : ndarray(size=(3*nat_sc, nproj)), optional
                If different from None the displacements are projected on the
                given modes.
            sobol : bool, optional (Default = False)
                 Defines if the calculation uses random Gaussian generator or Sobol Gaussian generator.
            sobol_scramble : bool, optional (Default = False)
                Set the optional scrambling of the generated numbers taken from the Sobol sequence.
                                 
        """

        if evenodd and (N % 2 != 0):
            raise ValueError("Error, evenodd allowed only with an even number of random structures")

        self.N = N
        Nat_sc = np.prod(self.supercell) * self.dyn_0.structure.N_atoms
        self.structures = []
        #super_dyn = self.dyn_0.GenerateSupercellDyn(self.supercell)
        super_struct = self.dyn_0.structure.generate_supercell(self.dyn_0.GetSupercell())

        structures = []
        if evenodd:
            structs = self.dyn_0.ExtractRandomStructures(N // 2, self.T0, project_on_vectors = project_on_modes, lock_low_w = self.ignore_small_w, sobol = sobol, sobol_scramble = sobol_scramble)  # normal Sobol generator****Diegom_test****



            for i, s in enumerate(structs):
                structures.append(s)
                new_s = s.copy()
                # Get the opposite displacement structure
                new_s.coords = super_struct.coords - new_s.get_displacement(super_struct)
                structures.append(new_s)
        else:
            structures = self.dyn_0.ExtractRandomStructures(N, self.T0, project_on_vectors = project_on_modes, lock_low_w = self.ignore_small_w, sobol = sobol, sobol_scramble = sobol_scramble)  # normal Sobol generator****Diegom_test****


        # Enforce all the processors to share the same structures
        structures = CC.Settings.broadcast(structures)

        self.init_from_structures(structures)

    # def get_unwrapped_ensemble(self, subtract_sscha = True, verbose = True):
    #     """
    #     This subroutine gets the displacements, forces and stochastic weights of the ensemble
    #     unwrapping with the symmetries: for each configuraiton, we add all other configurations equivalent by simmetries

    #     NOTE: it works only if SPGLIB is installed

    #     Parameter
    #     ---------
    #         subtract_sscha : bool
    #             If true (default), instead of the forces, the method returns the forces subtracted by the
    #             SCHA forces.
    #         verbose : bool
    #             If true, the method prints into stdout the timing.

    #     Returns
    #     -------
    #         u_disps : ndarray(size = (n_configs * n_syms, 3*nat), dtype = np.double)
    #             The displacements of atomic configurations with respect to the average positions
    #         forces : ndarray(size = (n_configs * n_syms, 3*nat), dtype = np.double)
    #             The forces that acts on each configuration (subtracted by the SSCHA if requested)
    #         weights : ndarray(size = n_configs * n_syms, dytpe = no.double)
    #             The weights of the configurations
    #     """

    #     # First of all, we need to get the symmetries

    #     # Get the symmetries
    #     if not __SPGLIB__:
    #         raise ImportError("Error, get_unwrapped_ensemble mehtod requires spglib")

    #     # Get the symmetries from spglib
    #     super_structure = self.current_dyn.structure.generate_supercell(self.supercell)
    #     spglib_syms = spglib.get_symmetry(super_structure.get_ase_atoms())

    #     # Convert them into the cellconstructor format
    #     cc_syms = CC.symmetries.GetSymmetriesFromSPGLIB(spglib_syms, False)

    #     print("N syms:", len(cc_syms))

    #     n_syms = len(cc_syms)
    #     nat_sc = super_structure.N_atoms
    #     new_N = n_syms * self.N

    #     # Get the IRT atoms
    #     irts = np.zeros( (n_syms, nat_sc), dtype = int)
    #     for i in range(n_syms):
    #         irts[i, :] = CC.symmetries.GetIRT(super_structure, cc_syms[i]) + 1 # Py -> Fortran indexing



    #     old_udisps = np.zeros( self.u_disps.shape, dtype = np.double)
    #     old_forces = np.zeros( self.forces.shape, dtype = np.double)
    #     new_udisps = np.zeros( (new_N, 3 * nat_sc), dtype = np.double)
    #     new_forces = np.zeros( (new_N, 3 * nat_sc), dtype = np.double)

    #     # Convert to crystal coordinates
    #     t1 = time.time()
    #     for i in range(self.N):
    #         v = self.u_disps[i, :].reshape((nat_sc, 3))
    #         old_udisps[i, :] = CC.Methods.cart_to_cryst(super_structure.unit_cell, v).ravel()


    #         v = self.forces[i, :].reshape((nat_sc, 3))
    #         if subtract_sscha:
    #             v -= self.sscha_forces[i, :].reshape((nat_sc, 3))

    #         old_forces[i, :] = CC.Methods.cart_to_cryst(super_structure.unit_cell, v).ravel()
    #     t2 = time.time()

    #     if verbose:
    #         print("Time to convert everything to crystal coordinates: {} s".format(t2 - t1))

    #     # Unwrap the ensemble
    #     new_udisps[:,:] = SCHAMethods.unwrap_ensemble(old_udisps, cc_syms[:3, :3].astype(int), irts, nat_sc, n_syms)
    #     new_forces[:,:] = SCHAMethods.unwrap_ensemble(old_forces, cc_syms[:3, :3].astype(int), irts, nat_sc, n_syms)


    #     t3 = time.time()
    #     if verbose:
    #         print("Time to unwrap the ensemble: {} s".format(t3 - t2))

    #     # Convert to cartesian coordinates once more
    #     v = new_udisps.reshape((new_N, nat_sc, 3))
    #     new_udisps = CC.Methods.cryst_to_cart(super_structure.unit_cell, v).reshape((new_N, 3 * nat_sc))

    #     v = new_forces.reshape((new_N, nat_sc, 3))
    #     new_forces = CC.Methods.cryst_to_cart(super_structure.unit_cell, v).reshape((new_N, 3*nat_sc))

    #     t4 = time.time()
    #     if verbose:
    #         print("Time to convert back to cartesian: {} s".format(t4 - t3))

    #     weights = np.zeros( (new_N), dtype = np.double)
    #     for i in range(self.N):
    #         weights[n_syms * i : n_syms * (i + 1)] = self.rho[i]
    #     t5 = time.time()

    #     if verbose:
    #         print("Time to unwrap the weights: {} s".format(t5 - t4))

    #         print("    overall time of get_unwrapped_ensemble: {} s".format(t5- t1))

    #     return new_udisps, new_forces, weights




    def _unwrap_symmetries_(self):
        """
        UNWRAP THE ENSEMBLE
        ===================

        This function unwraps the current ensemble by introducing the displacements
        (and energies and forces) of the symmetric specular configurations.
        This allows for a simple simmetrization of the odd3 correction.

        NOTE: stress tensors are not unwrapped!

        NOTE: This works only if spglib is installed
        """

        # Get the symmetries
        if not __SPGLIB__:
            raise ImportError("Error, unwrap_symmetries mehtod requires spglib to be importable")

        # Get the symmetries from spglib
        super_structure = self.current_dyn.structure.generate_supercell(self.supercell)
        spglib_syms = spglib.get_symmetry(super_structure.get_ase_atoms())

        # Convert them into the cellconstructor format
        cc_syms = CC.symmetries.GetSymmetriesFromSPGLIB(spglib_syms, False)

        print("N syms:", len(cc_syms))

        n_syms = len(cc_syms)
        nat_sc = super_structure.N_atoms

        # Get the IRT atoms
        t1 = time.time()
        irts = np.zeros( (n_syms, nat_sc), dtype = int)
        for i in range(n_syms):
            irts[i, :] = CC.symmetries.GetIRT(super_structure, cc_syms[i])
        t2 = time.time()

        print ("Time elapsed to compute IRTS:", t2 - t1, "s")

        new_N = self.N * n_syms
        u_disps_new = np.zeros( (new_N, 3 * nat_sc), dtype = np.float64, order = "F")
        forces_new = np.zeros( (new_N, nat_sc, 3), dtype = np.float64, order = "F")
        rho_new = np.zeros( (new_N), dtype = np.float64)
        xats_new = np.zeros( (new_N, nat_sc, 3), dtype = np.float64, order = "C")
        energies_new = np.zeros( (new_N), dtype = np.float64)
        sscha_energies_new = np.zeros( (new_N), dtype = np.float64)
        sscha_forces_new = np.zeros( (new_N, nat_sc, 3), dtype = np.float64, order = "F")
        new_structures = []

        t1 = time.time()
        for x in range(self.N):
            print ("Config %d" % x)
            for i in range(n_syms):

                index = n_syms * x + i

                u_v = self.u_disps[x, :].reshape((nat_sc, 3))
                u_new = CC.symmetries.ApplySymmetryToVector(cc_syms[i], u_v, super_structure.unit_cell, irts[i, :])
                u_disps_new[index, :] = u_new.ravel()
                xats_new[index, :, :] = super_structure.coords + u_new

                f_v = self.forces[x, :, :]
                f_new = CC.symmetries.ApplySymmetryToVector(cc_syms[i], f_v, super_structure.unit_cell, irts[i, :])
                forces_new[index, :, :] = f_new

                f_v = self.sscha_forces[x, :, :]
                f_new = CC.symmetries.ApplySymmetryToVector(cc_syms[i], f_v, super_structure.unit_cell, irts[i, :])
                sscha_forces_new[index, :, :] = f_new

                rho_new[index] = self.rho[x]
                energies_new[index] = self.energies[x]
                sscha_energies_new[index] = self.sscha_energies[x]

                tmp_struct = super_structure.copy()
                tmp_struct.coords = xats_new[index, :, :]
                new_structures.append(tmp_struct)
        t2 = time.time()

        print ("Time elapsed unwrapping the ensemble:", t2 - t1, "s")

        # Update the ensemble
        self.N = new_N
        self.u_disps = u_disps_new
        self.xats = xats_new
        self.rho = rho_new
        self.structures = new_structures
        self.energies = energies_new
        self.forces = forces_new
        self.sscha_energies = sscha_energies_new
        self.sscha_forces = sscha_forces_new



    def update_weights(self, new_dynamical_matrix, newT, update_q = False):
        """
        IMPORTANCE SAMPLING
        ===================


        This function updates the importance sampling for the given dynamical matrix.
        The result is written in the self.rho variable


        Parameters
        ----------
            new_dynamical_matrix : CC.Phonons.Phonons()
                The new dynamical matrix on which you want to compute the averages.
            new_T : float
                The new temperature.
            update_q : bool
                If false the q_vectors are not updated. This is required for some
                methods and application, but not for standard minimization.
                Since it is the most time consuming part, it can be safely avoided.
        """

        self.current_T = newT

<<<<<<< HEAD


=======
        # Check if the dynamical matrix has changed
        changed_dyn = np.max([np.max(np.abs(self.current_dyn.dynmats[i] - new_dynamical_matrix.dynmats[i])) for i in range(len(self.current_dyn.q_tot))])
        print("DYN CHANGED BY:", changed_dyn)
        changed_dyn = changed_dyn > 1e-30

        # Prepare the new displacements
        super_struct0 = self.dyn_0.structure.generate_supercell(self.supercell)
        super_structure = new_dynamical_matrix.structure.generate_supercell(self.supercell)
        old_disps = np.zeros(np.shape(self.u_disps), dtype = np.double)
        Nat_sc = super_structure.N_atoms

        self.u_disps[:,:] = self.xats.reshape((self.N, 3*Nat_sc)) - np.tile(super_structure.coords.ravel(), (self.N,1))
        old_disps[:,:] = self.xats.reshape((self.N, 3*Nat_sc)) - np.tile(super_struct0.coords.ravel(), (self.N,1))

        if changed_dyn:
            w_new, pols = new_dynamical_matrix.DiagonalizeSupercell()#new_super_dyn.DyagDinQ(0)
            self.current_w = w_new.copy()
            self.current_pols = pols.copy()
        else:
            w_new = self.current_w.copy()
            pols  = self.current_pols.copy()
            #w_new, pols = new_dynamical_matrix.DiagonalizeSupercell()#new_super_dyn.DyagDinQ(0)
            #self.current_w = w_new.copy()
            #self.current_pols = pols.copy()
        # Update sscha energies and forces
        self.sscha_energies[:], self.sscha_forces[:,:,:] = new_dynamical_matrix.get_energy_forces(None, displacement = self.u_disps, w_pols = (w_new, pols))

        
>>>>>>> 1c12b51d
        t1 = time.time()
        # Get the frequencies of the original dynamical matrix
        #super_dyn = self.dyn_0.GenerateSupercellDyn(self.supercell)

<<<<<<< HEAD
        w_original, pols_original = self.dyn_0.DiagonalizeSupercell()#super_dyn.DyagDinQ(0)

=======
        w_original = self.w_0.copy()
        pols_original = self.pols_0.copy()
        
>>>>>>> 1c12b51d
        # Exclude translations
        if not self.ignore_small_w:
            trans_original = CC.Methods.get_translations(pols_original, super_struct0.get_masses_array())
        else:
            trans_original = np.abs(w_original) < CC.Phonons.__EPSILON_W__

        w = w_original[~trans_original]

        # Convert from Ry to Ha and in fortran double precision
        w = np.array(w/2, dtype = np.float64)

        # Get the a_0
        old_a = SCHAModules.thermodynamic.w_to_a(w, self.T0)

        # Now do the same for the new dynamical matrix
        #new_super_dyn = new_dynamical_matrix.GenerateSupercellDyn(self.supercell)
<<<<<<< HEAD

        w_new, pols = new_dynamical_matrix.DiagonalizeSupercell()#new_super_dyn.DyagDinQ(0)
=======
        
>>>>>>> 1c12b51d

        if not self.ignore_small_w:
            trans_mask = CC.Methods.get_translations(pols, super_structure.get_masses_array())
        else:
            trans_mask = np.abs(w_new) < CC.Phonons.__EPSILON_W__


        # Check if the new dynamical matrix satisfies the sum rule
        violating_sum_rule = (np.sum(trans_mask.astype(int)) != 3) or (np.sum(trans_original.astype(int)) != 3)
        if self.ignore_small_w:
            violating_sum_rule = np.sum(trans_mask.astype(int)) != np.sum(trans_original.astype(int))


        if violating_sum_rule:
            ERR_MSG = """
ERROR WHILE UPDATING THE WEIGHTS

Error, one dynamical matrix does not satisfy the acoustic sum rule.
<<<<<<< HEAD
       If this problem arises on a sscha run,
       it may be due to a gradient that violates the sum rule.
       Please, be sure you are not using a custom gradient function.
=======
    If this problem arises on a sscha run, 
    it may be due to a gradient that violates the sum rule.
    Please, be sure you are not using a custom gradient function.
>>>>>>> 1c12b51d

DETAILS OF ERROR:
    Number of translatinal modes in the original dyn = {}
    Number of translational modes in the target dyn = {}
    (They should be both 3)
""".format(np.sum(trans_original.astype(int)), np.sum(trans_mask.astype(int)))

            print(ERR_MSG)
            raise ValueError(ERR_MSG)

        w= w_new[~trans_mask]
        w = np.array(w/2, dtype = np.float64)
        new_a = SCHAModules.thermodynamic.w_to_a(w, newT)
<<<<<<< HEAD

        Nat_sc = super_structure.N_atoms

=======
        
        
>>>>>>> 1c12b51d
        # Get the new displacements in the supercell
        t3 = time.time()
        # for i in range(self.N):
        #     self.u_disps[i, :] = (self.xats[i, :, :] - super_structure.coords).reshape( 3*Nat_sc )

        #     old_disps[i,:] = (self.xats[i, :, :] - super_dyn.structure.coords).reshape( 3*Nat_sc )

        #     # TODO: this method recomputes the displacements, it is useless since we already have them in self.u_disps

        t4 = time.time()


        # Convert the q vectors in the Hartree units
        #old_q = self.q_start * np.sqrt(np.float64(2)) * __A_TO_BOHR__
        #new_q = self.current_q * np.sqrt(np.float64(2)) * __A_TO_BOHR__


        #t1 = time.time()
        #self.rho = SCHAModules.stochastic.get_gaussian_weight(new_q, old_q, new_a, old_a)
        #t2 = time.time()

        if __DEBUG_RHO__:
            print( " ==== [UPDATE RHO DEBUGGING] ==== ")
            print( " INPUT INFO: ")
            np.savetxt("rho_%05d.dat" % self.__debug_index__, self.rho)
            print( " rho saved in ", "rho_%05d.dat" % self.__debug_index__)


        # Get the covariance matrices of the ensemble
        ups_new = np.real(new_dynamical_matrix.GetUpsilonMatrix(self.current_T, w_pols = (w_new, pols)))
        ups_old = np.real(self.dyn_0.GetUpsilonMatrix(self.T0, w_pols = (w_original, pols_original)))

        # Get the normalization ratio
        #norm = np.sqrt(np.abs(np.linalg.det(ups_new) / np.linalg.det(ups_old)))
        norm = np.prod( old_a / new_a)

        t2 = time.time()
        print( "Time elapsed to prepare the rho update:", t2 - t1, "s")
        print (" (of which to diagonalize and prepare the structure: %.4f s)" % (t3-t1))
        print ( "(of which to update sscha energies and forces: %.4f s)" % (t4-t3))
        print ( "(of which computing the Upsilon matrix: %.4f s)" % (t2 - t4))

        rho_tmp = np.ones( self.N, dtype = np.float64) * norm
        if __DEBUG_RHO__:
            print("Norm factor:", norm)
        for i in range(self.N):
            v_new = self.u_disps[i, :].dot(ups_new.dot(self.u_disps[i, :])) * __A_TO_BOHR__**2
            v_old = old_disps[i, :].dot(ups_old.dot(old_disps[i, :])) * __A_TO_BOHR__**2

            if __DEBUG_RHO__:
                print("CONF {} | displacement = {}".format(i, v_new - v_old))
            rho_tmp[i] *= np.exp(-0.5 * (v_new - v_old) )
        # Lets try to use this one
        self.rho = rho_tmp
    


        #print("\n".join(["%8d) %16.8f" % (i+1, r) for i, r in enumerate(self.rho)]))

        #np.savetxt("upsilon_%05d.dat" % self.__debug_index__, ups_new)
        #np.savetxt("d_upsilon_%05d.dat" % self.__debug_index__, dups)


        #print "RHO:", self.rho

        #for i in range(self.N):
            # Get the new displacement
            #self.u_disps[i, :] = self.structures[i].get_displacement(new_super_dyn.structure).reshape(3 * new_super_dyn.structure.N_atoms)
            #self.u_disps[i, :] = (self.xats[i, :, :] - super_structure.coords).reshape( 3*Nat_sc )
        t1 = time.time()
        #print( "Time elapsed to update weights the sscha energies, forces and displacements:", t1 - t3, "s")
        print( "(of which to update the weights):", t1 - t2, "s")
        self.current_dyn = new_dynamical_matrix.Copy()
        t2 = time.time()
        print(" | to copy the dynamical matrix: {} s".format(t2-t1))


        if __DEBUG_RHO__:
            new_dynamical_matrix.save_qe("ud_%05d" % self.__debug_index__)
            print( " new_dynmat saved in ud_%05d " % self.__debug_index__)
            print( " new_T : ", newT)
            print( " old_T : ", self.T0)
            print( " supercell :", self.supercell)
            self.dyn_0.save_qe("sd_%05d" % self.__debug_index__)
            print( " starting dyn saved in sd_%05d" % self.__debug_index__)
            print( " old_a:", " ".join(["%16.8f" %  x for x in old_a]))
            print( " new_a:", " ".join(["%16.8f" %  x for x in new_a]))
            #np.savetxt("old_q_%05d.dat" %self.__debug_index__, old_q)
            print( " old_q saved in ", "old_q_%05d.dat" %self.__debug_index__)
            #np.savetxt("new_q_%05d.dat" %self.__debug_index__, new_q)
            print( " new_q saved in ", "new_q_%05d.dat" %self.__debug_index__)
            print( " u_disps saved in ", "u_disps_%05.dat" % self.__debug_index__)
            np.savetxt("u_disps_%05d.dat" % self.__debug_index__, self.u_disps)

            print( " The last rho in", "rho_last_%05d.dat" % self.__debug_index__)
            np.savetxt("rho_last_%05d.dat" % self.__debug_index__, self.rho)
            print( " The other rho kind saved in", "other_rho_kind_%05d.dat"  % self.__debug_index__)
            np.savetxt("other_rho_kind_%05d.dat"  % self.__debug_index__, rho_tmp)
            print( " The KL according to other rho kind:", np.sum(rho_tmp)**2 / np.sum(rho_tmp**2))
            self.__debug_index__ += 1





    def get_effective_sample_size(self):
        """
        Get the Kong-Liu effective sample size with the given importance sampling.
        """

        sum_rho = np.float64(np.sum(self.rho))
        sum_rho2 = np.float64(np.sum(self.rho**2))
        kl = sum_rho**2 / sum_rho2
        return kl

    def get_average_energy(self, subtract_sscha = False, return_error = False):
        """
        GET ENERGY
        ==========

        This is the average of the energy

        .. math::

            \\left< E\\right> = \\frac{1}{N} \\sum_{i = 1}^{N} E_i \\rho_i


        where :math:`\\rho_i` is the ratio between the probability of extracting the configuration $i$
        with the current dynamical matrix and with the dynamical matrix used to extract the ensemble.

        Parameters
        ----------
            subtract_sscha : bool, optional, default False
                If true, the average difference of energy respect to the sscha one is returned. This
                is good, because you can compute analytically the sscha energy and sum it on an infinite
                ensembe. Do in this way to suppress the stochastic noise.
            return_error : bool, optional, default False
                If true also the error is returned as a second value

        Examples
        --------


        Example where ensemble is a correctly initialized self variable

        >>> energy = ensemble.get_average_energy()


        The following example return also the stochastic error
        >>> energy, error_on_energy = ensemble.get_average_energy(return_error = True)

        """

        value = 0
        value2 = 0

        e_energy = np.zeros( self.N, dtype = np.float64)
        e_energy[:] = self.energies[:]
        if subtract_sscha:
            e_energy -= self.sscha_energies[:]

        # Compute the error using the Fortran Module
        value, error = SCHAModules.stochastic.average_error_weight(e_energy, self.rho, "err_yesrho")

        if return_error:
            return value, error
        return value

    def get_average_forces(self, get_error, in_unit_cell = True):
        """
        GET FORCES
        ==========

        This is the average of the forces that acts on the atoms

        .. math::

            \\left< \\vec F\\right> = \\frac{1}{N} \\sum_{i = 1}^{N}\\vec F_i \\rho_i


        where :math:`\\rho_i` is the ratio between the probability of extracting the configuration :math:`i`
        with the current dynamical matrix and with the dynamical matrix used to extract the ensemble.

        Parameters
        ----------
            - get_error : bool
                If true the error is also returned (as get_free_energy).
            - in_unit_cell : bool, optional
                If True (default True) the mean force is averaged on all the atoms in the supercell,
                then it returns the forces that acts on the unit cell atoms only.
        """

        eforces = self.forces - self.sscha_forces

        if in_unit_cell and not np.prod(self.supercell) == 1:
            # Refold the forces in the unit cell
            super_structure = self.current_dyn.structure.generate_supercell(self.supercell)
            itau = super_structure.get_itau(self.current_dyn.structure) - 1 # Fort -> Py

            nat = self.dyn_0.structure.N_atoms
            new_forces = np.zeros((self.N, nat, 3), dtype  =np.float64, order = "C")

            # Project in the unit cell the forces
            for i in range(nat):
                #print "%d) ITAU LIST:" % i, itau == i
                new_forces[:, i, :] = np.sum(eforces[:, itau==i,:], axis = 1) / np.prod(self.supercell)
                #new_forces[:, i, :] =

            eforces = new_forces

        force = np.einsum("i, iab ->ab", self.rho, eforces) / np.sum(self.rho)
        if get_error:
            f2 = np.einsum("i, iab ->ab", self.rho, (eforces)**2) / np.sum(self.rho)
            err = np.sqrt( (f2 - force**2) / np.sum(self.rho) )
            return force, err
        return force


    def get_free_energy(self, return_error = False):
        """
        SSCHA FREE ENERGY
        =================

        Obtain the SSCHA free energy for the system.
        This is done by integrating the free energy along the hamiltonians, starting
        from current_dyn to the real system.

        The result is in Rydberg

        .. math::

            \\mathcal F = \\mathcal F_0 + \\int_0^1 \\frac{d\\mathcal F_\\lambda}{d\\lambda} d\\lambda

        Where :math:`\\lambda` is the parameter for the adiabatic integration of the hamiltonian.

        .. math::

            H(\\lambda) = H_0 + (H - H_0) \\lambda

        here :math:`H_0` is the sscha harmonic hamiltonian, while :math:`H_1` is the real hamiltonian
        of the system.


        Parameters
        ----------
            return_error : bool, optional, default False
                If true also the error is returned as a second value.

        Returns
        -------
            float
                The free energy in the current dynamical matrix and at the ensemble temperature
        """
<<<<<<< HEAD

        free_energy = self.current_dyn.GetHarmonicFreeEnergy(self.current_T)

        # We got the F_0
=======
        
        free_energy = self.current_dyn.GetHarmonicFreeEnergy(self.current_T, w_pols = (self.current_w, self.current_pols))
        
        # We got the F_0 
>>>>>>> 1c12b51d
        # Now we can compute the free energy difference
        anharmonic_free_energy = 0
        error = 0
        if return_error:
            anharmonic_free_energy, error = self.get_average_energy(subtract_sscha = True, return_error = True)
        else:
            anharmonic_free_energy = self.get_average_energy(subtract_sscha = True, return_error = False)

        #print "Free energy harmonic:", free_energy
        #print "Free energy anharmonic:", anharmonic_free_energy
        free_energy += anharmonic_free_energy

        if return_error:
            return free_energy, error
        return free_energy

<<<<<<< HEAD
    def get_entropy(self, return_error = False):
        r"""
        GET THE ENTROPY
        ===============

        Get the total anharmonic entropy.

        The equation implemented is the analytical derivative of the free energy,
        and assumes that the SSCHA free energy is minimized.

        .. math::

            S = - \frac{dF}{dT}

            S = S_{harm} - \left<V - {\mathcal V}\right>\sum_\mu \frac{1}{1 + 2n_\mu} \frac{dn_\mu}{dT}


        where :math:`S_{harm}` is the 'harmonic' entropy computed from the dynamucal matrix,
        plus a correction accounting for the ensemble anharmonicity.


        Parameters
        ----------
            return_error : bool
                If true, returns also the error

        Results
        -------
            entropy, error : float
                Returns the entropy and [optionally] the stochastic error.
        """
        raise NotImplementedError("Error, to be implemented")

=======
>>>>>>> 1c12b51d

    def get_free_energy_interpolating(self, target_supercell, support_dyn_coarse = None, support_dyn_fine = None, error_on_imaginary_frequency = True, return_error = False):
        """
        GET THE FREE ENERGY IN A BIGGER CELL
        ====================================

        This is a trick to interpolate the free energy in the
        infinite volume limit.

        Note, this function report the free eenrgy in the primitive cell, while the method get_free_energy
        returns the energy in the supercell.

        Parameters
        ----------
            target_supercell : list (N, N, N)
               A list of three indices, where N is the dimension
               of the target supercell on which you want to interpolate.
            support_dyn[coarse/fine] : Phonons() Optional
               The harmonic dynamical matrix in the current/target_supercell
               This is optional, it can be used to achieve a better
               interpolation. If provided only the difference between
               the harmonic dyn and the current dyn is interpolated.
            error_on_imaginary_frequency : bool
               If Fase (default True) it will ignore imaginary frequencies
               arising from the interpolation. Otherwise an exception will
               be raised.
            return_error : bool
               As the normal get_free_energy, if this flag is True, the stochastic error is returned.

        Returns
        -------
            free_energy : float
               The free energy in the unit_cell volume [in Ry]. Note.
               This free energy is rescaled on the unit cell volume,
               it is a different behaviour with respect to get_free_energy.
            error_on free energy : float
               The stochastic error, it is returned only if requested.
        """

        # Check if the support harmonic dyn is of the correct size.
        if not support_dyn_coarse is None:
            assert support_dyn_coarse.GetSupercell() == self.current_dyn.GetSupercell()
            assert support_dyn_fine.GetSupercell() == target_supercell


        # Interpolate the dynamical matrix
        if support_dyn_fine is not None:
            new_dyn = self.current_dyn.Interpolate( self.current_dyn.GetSupercell(),
                                                    target_supercell,
                                                    support_dyn_coarse,
                                                    support_dyn_fine)
        else:
            new_dyn = self.current_dyn.InterpolateMesh(target_supercell, lo_to_splitting = True)

        print("dyn after interpolation:", new_dyn.GetSupercell())


        # Get the new harmonic free energy
        harm_fe = new_dyn.GetHarmonicFreeEnergy(self.current_T,
                                                not error_on_imaginary_frequency)
        harm_fe /= np.prod(target_supercell)

        # Get the average energy
        av_energy, av_error = self.get_average_energy(subtract_sscha = True, return_error = True)

        av_energy /= np.prod(self.current_dyn.GetSupercell())
        av_error /=  np.prod(self.current_dyn.GetSupercell())

        total_free_energy = harm_fe + av_energy

        if return_error:
            return total_free_energy, av_error
        return total_free_energy




    def get_fc_from_self_consistency(self, subtract_sscha = False, return_error = False):
        """
        SELF CONSISTENT SCHA EQUATION
        =============================

        This function evaluate the self consistent scha equation. This can be used
        to evaluate the goodness of the minimization procedure, as well as an
        independent minimizer.


        .. math::

            \\Phi_{ab} = \\frac 12 \\sum_c \\Upsilon_{ac} \\left< u_c f_a\\right>_{\\Phi}

        The previous equation is true only if the :math:`\\Phi` matrix is the solution
        of the SCHA theory. Here :math:`\vec u` are the displacements of the configurations
        and :math:`f` are the forces of the real system acting on the simulation.

        Parameters
        ----------
            subtract_sscha : bool, optional
                This is an optional parameter, if true the forces used to evaluate the
                new force constant matrix are subtracted by the sscha forces.
                This means that the result is a gradient of the new matrix with respect
                to the old one.
            return_error : bool, optional
                If true also the stochastic error is returned.

        Results
        -------
            fc : ndarray (3*nat x 3*nat)
                The real space force constant matrix obtained by the
                self-consistent equation.
        """


        # Get the upsilon matrix
        ups_mat = self.current_dyn.GetUpsilonMatrix(self.current_T)



        # Get the pseudo-displacements obtained as
        # v = Upsilon * u = u * Upsilon^T  = u * Upsilon (we use the last to exploit fast indexing array)
        #vs = np.einsum("ij,jk", self.u_disps, ups_mat)
        vs = self.u_disps.dot(ups_mat) # This should be faster if BLAS and MKL libraries are available (it is executed in parallel)

        # Build the force vector
        if subtract_sscha:
            f_vector = (self.forces - self.sscha_forces).reshape( (self.N, 3 * self.current_dyn.structure.N_atoms))
        else:
            f_vector = self.forces.reshape( (self.N, 3 * self.current_dyn.structure.N_atoms))

        # Average the ensemble
        new_phi = np.einsum("i, ij, ik", self.rho, vs, f_vector) / np.sum(self.rho)
        new_phi = (new_phi + np.transpose(new_phi)) * .5

        # DEBUGGING
        #np.savetxt("uf_py.dat", np.einsum("i, ij, ik", self.rho, self.u_disps, f_vector) / np.sum(self.rho), header=" <UF> matrix created by python")


        # Compute the stochastic error
        if (return_error):
            delta_new_phi = np.einsum("i, ij, ik", self.rho, vs**2, f_vector**2) / np.sum(self.rho)
            delta_new_phi = (delta_new_phi + np.transpose(delta_new_phi)) * .5
            delta_new_phi -= new_phi**2
            delta_new_phi = np.sqrt(delta_new_phi)
            return new_phi, delta_new_phi

        return new_phi

    def get_preconditioned_gradient(self, subtract_sscha = True, return_error = False,
                                    use_ups_supercell = True, preconditioned = 1,
                                    fast_grad = False, verbose = True):
        """
        SELF CONSISTENT SCHA EQUATION
        =============================

        This function evaluate the self consistent scha equation. This can be used
        to evaluate the goodness of the minimization procedure, as well as an
        independent minimizer. This is the same as get_fc_from_self_consistency,
        but works also with supercell


        .. math::

            \\Phi_{ab} = \\sum_c \\upsilon_{ac} \\left< u_c f_a\\right>_{\\Phi}

        The previous equation is true only if the :math:`\\Phi` matrix is the solution
        of the SCHA theory. Here :math:`\\vec u` are the displacements of the configurations
        and :math:`f` are the forces of the real system acting on the simulation.

        NOTE: It does not takes into account for the symmetrization.

        Parameters
        ----------
            subtract_sscha : bool, optional
                This is an optional parameter, if true the forces used to evaluate the
                new force constant matrix are subtracted by the sscha forces.
                This means that the result is a gradient of the new matrix with respect
                to the old one.
            return_error : bool, optional
                If true also the stochastic error is returned.
            use_ups_supercell : bool, optional
                If true the gradient is computed enterely in real space, and then transformed
                with fourier in q space. This is computationally heavier, but can be used
                to test if everything is working correctly. For now this flag
                is ignored and always True.
            preconitioned : int, optional
                If 1 (default) the gradient is returned multiplied by the preconditioned,
                otherwise it is returned as it should be.

        Results
        -------
            fc : ndarray (nq x 3*nat x 3*nat)
                The real space force constant matrix obtained by the
                self-consistent equation.
        """

        t1 = time.time()
        supercell_dyn = self.current_dyn.GenerateSupercellDyn(self.supercell)

        # Dyagonalize
        w, pols = supercell_dyn.DyagDinQ(0)

        if not self.ignore_small_w:
            trans = CC.Methods.get_translations(pols, supercell_dyn.structure.get_masses_array())
        else:
            trans = np.abs(w) < CC.Phonons.__EPSILON_W__

        ityp = supercell_dyn.structure.get_ityp() + 1 # Py to fortran convertion
        mass = np.array(list(supercell_dyn.structure.masses.values()))

        log_err = "err_yesrho"

        mass *= 2
        w /= 2

        nat = supercell_dyn.structure.N_atoms
        eforces = np.zeros((self.N, nat, 3), dtype = np.float64, order = "F")
        u_disp = np.zeros((self.N, nat, 3), dtype = np.float64, order = "F")
        #print nat
        if subtract_sscha:
            eforces[:,:,:] = self.forces - self.sscha_forces
        else:
            eforces[:,:,:] = self.forces
        for i in range(self.N):
            u_disp[i, :, :] = np.reshape(self.u_disps[i,:], (nat, 3))


        # TODO: This may be dangerous
        pols = np.real(pols)

        t2 = time.time()
        if verbose:
            print( " [GRADIENT] Time to prepare the gradient calculation:", t2 -t1,"s")


        t1 = time.time()
        if fast_grad or not preconditioned:
            grad, grad_err = SCHAModules.get_gradient_supercell(self.rho, u_disp, eforces, w, pols, trans,
                                                                self.current_T, mass, ityp, log_err, self.N,
                                                                nat, 3*nat, len(mass), preconditioned)
        else:
            grad, grad_err = SCHAModules.get_gradient_supercell_new(self.rho, u_disp, eforces, w, pols, trans,
                                                                     self.current_T, mass, ityp, log_err, self.N,
                                                                     nat, 3*nat, len(mass))


        t2 = time.time()
        if verbose:
            print (" [GRADIENT] Time to call the fortran code:", t2 - t1, "s")

        # If we are at gamma, we can skip this part
        # Which makes the code faster
        if np.prod(self.dyn_0.GetSupercell()) > 1:

            # Perform the fourier transform
            if return_error:
                q_grad,q_grad_err = CC.Phonons.GetDynQFromFCSupercell(grad, np.array(self.current_dyn.q_tot),
                                                    self.current_dyn.structure, supercell_dyn.structure,fc2=grad_err)
            else:
                q_grad = CC.Phonons.GetDynQFromFCSupercell(grad, np.array(self.current_dyn.q_tot),
                                                    self.current_dyn.structure, supercell_dyn.structure)
            #q_grad_err = CC.Phonons.GetDynQFromFCSupercell(grad_err, np.array(self.current_dyn.q_tot),
             #                                           self.current_dyn.structure, supercell_dyn.structure)
        else:
            nat3, _ = grad.shape
            q_grad = np.zeros( (1, nat3, nat3), dtype = np.double)
            q_grad_err = np.zeros_like(q_grad)
            q_grad[0, :, :] = grad
            q_grad_err[0, :, :] = grad_err

        t1 = time.time()
        if verbose:
            print (" [GRADIENT] Time to get back in fourier space:", t1 - t2, "s")


        if return_error:
            return q_grad, q_grad_err
        else:
            return q_grad

#
#        nat = self.current_dyn.structure.N_atoms
#        natsc = np.prod(self.supercell) * nat
#
#        f_vector = self.forces
#        if subtract_sscha:
#            f_vector -= self.sscha_forces
#
#        f_vector = f_vector.reshape((self.N, 3 * natsc), order = "F")
#
#        sum_rho = np.sum(self.rho)
#
#        # Get the <u F> matrix
#        uf_supercell = np.einsum("i, ij, ik", self.rho, self.u_disps, f_vector) / sum_rho
#
#        superstructure = self.dyn_0.structure.generate_supercell(self.supercell)
#
#        # Project the <uF> matrix in q space
#        if not use_ups_supercell:
#            uf_q = CC.Phonons.GetDynQFromFCSupercell(uf_supercell, np.array(self.dyn_0.q_tot), self.dyn_0.structure, superstructure)
#
#        if return_error:
#            uf_delta = np.einsum("i, ij, ik", self.rho, self.u_disps**2, f_vector**2) / sum_rho
#            uf_delta -= uf_supercell**2
#            if not use_ups_supercell:
#                uf_q_delta = CC.Phonons.GetDynQFromFCSupercell(uf_delta, np.array(self.dyn_0.q_tot), self.dyn_0.structure, superstructure)
#
#
#
#        # For each q point, get the gradient
#        nq = len(self.dyn_0.q_tot)
#        new_phi = np.zeros( (nq, 3 * nat, 3*nat), dtype = np.complex128, order = "C")
#
#        if return_error:
#            error_phi = np.zeros( (nq, 3 * nat, 3*nat), dtype = np.complex128, order = "C")
#
#        if use_ups_supercell:
#            # Perform the calculation in the supercell
#            ups_mat = self.current_dyn.GenerateSupercellDyn(self.supercell).GetUpsilonMatrix(self.current_T)
#            new_phi_sc = ups_mat.dot(uf_supercell)
#
#            # Convert in q space
#            new_phi = CC.Phonons.GetDynQFromFCSupercell(new_phi_sc, np.array(self.dyn_0.q_tot), self.dyn_0.structure, superstructure)
#
#            if return_error:
#                error_new_phi_sc = ups_mat.dot(uf_delta)
#                error_phi = CC.Phonons.GetDynQFromFCSupercell(error_new_phi_sc, np.array(self.dyn_0.q_tot), self.dyn_0.structure, superstructure)
#        else:
#            # Perform the calculation in the q space
#            for iq in range(nq):
#                ups_mat = self.current_dyn.GetUpsilonMatrix(self.current_T, iq)
#
#                new_phi[iq, :, :] = ups_mat.dot(uf_q[iq,:,:])
#                if return_error:
#                    error_phi[iq, :, :] = ups_mat.dot(uf_q_delta[iq,:,:])
#
#        if return_error:
#            error_phi = np.sqrt(error_phi)
#            return new_phi, error_phi

 #

    def get_covmat_from_ensemble(self):
        r"""
        GET THE COVARIANCE STOCASTICALLY
        ================================

        This method is for testing, allows to use the ensemble to
        evaluate the covariance matrix stochastically. It should be equal
        to the matrix Upsilon^-1 that is obtained with the GetUpsilonMatrix method
        from the Phonons package.

        .. math::

            \Upsilon^{-1}_{ab} = \left< u_a u_b\right>

        Results
        -------
            cov_mat : 3nat x 3nat, ndarray
                A numpy matrix of the covariance matrix.
        """

        # A C style matrix of double precision real values
        cov_mat = np.einsum("i, ij, ik", self.rho, self.u_disps, self.u_disps) / np.sum(self.rho)

        return cov_mat


    def get_stress_tensor(self, offset_stress = None, add_centroid_contrib = False, use_spglib = False):

        """
        GET STRESS TENSOR
        =================

        The following subroutine computes the anharmonic stress tensor
        calling the fortran code get_stress_tensor.
        Note that the stress tensor is symmetrized to satisfy the cell constraint.

        NOTE: unit of measure is Ry/bohr^3 to match the quantum espresso one

        Parameters
        ----------
            offset_stress : 3x3 matrix, optional
                An offset stress to be subtracted to the real stress tensor.
                Usefull if you want to compute just the anharmonic contribution.
            add_centroid_contrib : bool, optional
                If true the contribution of the centroid is added. This is always zero when
                the system is relaxed.
            use_spglib : bool
                If true use the spglib library to perform the symmetrization


        Results
        -------
            stress_tensor : 3x3 matrix
                The anharmonic stress tensor obtained by averaging both the ab-initio
                stresses and correcting with the sscha non-linearity.
            err_stress : 3x3 matrix
                The matrix of the error on the stress tensor.
        """

        if not self.has_stress:
            raise ValueError("Error, the stress tensors are not present in the current ensemble.")


        # Get frequencies and polarization vectors
        super_dyn = self.current_dyn.GenerateSupercellDyn(self.supercell)
        wr, pols = super_dyn.DyagDinQ(0)

        if not self.ignore_small_w:
            trans = ~ CC.Methods.get_translations(pols, super_dyn.structure.get_masses_array())
        else:
            trans = np.abs(wr) > CC.Phonons.__EPSILON_W__

        wr = np.real( wr[trans])
        pols = np.real( pols[:, trans])

        nat = super_dyn.structure.N_atoms

        # Volume bohr^3
        volume = super_dyn.structure.get_volume() * __A_TO_BOHR__**3


        # Get the correctly shaped polarization vectors
        er = np.zeros( (nat, len(wr), 3), dtype = np.float64, order = "F")

        for i in range(len(wr)):
            for j in range(nat):
                er[j, i, 0] = pols[3*j, i]
                er[j, i, 1] = pols[3*j+1, i]
                er[j, i, 2] = pols[3*j+2, i]

        # Prepare the displacement in fortran order
        u_disps = np.zeros((self.N, nat, 3), dtype = np.float64, order = "F")
        for i in range(self.N):
            u_disps[i,:,:] = np.reshape(self.u_disps[i,:], (nat, 3))

        abinit_stress = np.einsum("abc -> cba", self.stresses, order = "F")

        stress, err_stress = SCHAModules.get_stress_tensor(volume, self.forces / __A_TO_BOHR__, u_disps * __A_TO_BOHR__,
                                                           abinit_stress, wr, er, self.current_T, self.rho, "err_yesrho",
                                                           self.N, nat, len(wr))

        # Correct the stress adding the centroid contribution
        if add_centroid_contrib:

            eforces = self.forces - self.sscha_forces

            if not np.prod(self.supercell) == 1:
                # Refold the forces in the unit cell
                super_structure = self.current_dyn.structure.generate_supercell(self.supercell)
                itau = super_structure.get_itau(self.current_dyn.structure) - 1 # Fort -> Py
                nat = self.dyn_0.structure.N_atoms
                new_forces = np.zeros((self.N, nat, 3), dtype  =np.float64, order = "C")

                # Project in the unit cell the forces
                for i in range(nat):
                    #print "%d) ITAU LIST:" % i, itau == i
                    new_forces[:, i, :] = np.sum(eforces[:, itau==i,:], axis = 1) / np.prod(self.supercell)
                    #new_forces[:, i, :] =

                eforces = new_forces

            stress_centr = np.zeros( (3,3), dtype = np.float64)
            error_centr = np.zeros( (3,3), dtype = np.float64)
            for i in range(0, 3):
                for j in range(i, 3):
                    av_array = 0.5 * np.einsum("h, ah", self.current_dyn.structure.coords[:, i],
                                               eforces[:,:,j])
                    av_array += 0.5 * np.einsum("h, ah", self.current_dyn.structure.coords[:, j],
                                                eforces[:,:,i])
                    stress_centr[i,j], error_centr[i,j] = SCHAModules.stochastic.average_error_weight(av_array, self.rho, "err_yesrho")
                    stress_centr[j,i] = stress_centr[i,j]
                    error_centr[j,i] = error_centr[i,j]


#            f, err_f = self.get_average_forces(True)
#            stress_centroid = 0.5 * np.einsum( "ai,aj", self.current_dyn.structure.coords * __A_TO_BOHR__, f) / volume
#            stress_centroid += np.transpose(stress_centroid)
#            err_stress_centroid = np.einsum( "ai,aj", self.current_dyn.structure.coords**2 , err_f**2)
#            err_stress_centroid = np.sqrt(err_stress_centroid) * __A_TO_BOHR__ / volume
#            err_stress_centroid = np.sqrt( err_stress_centroid**2 + np.transpose(err_stress_centroid**2))
#            divideby = np.ones( (3,3)) * 2
#            divideby[np.eye(3) == 1] = np.sqrt(2)
#            err_stress_centroid /= divideby

            stress += stress_centr
            err_stress = np.sqrt(err_stress**2 + error_centr**2)



        # Check the offset
        if not offset_stress is None:
            stress -= offset_stress

        # Symmetrize the stress tensor
        qe_sym = CC.symmetries.QE_Symmetry(self.current_dyn.structure)
        if not use_spglib:
            qe_sym.SetupQPoint()
        else:
            qe_sym.SetupFromSPGLIB()

        qe_sym.ApplySymmetryToMatrix(stress, err_stress)

        return stress, err_stress

    def get_average_stress(self):
        """
        GET THE AVERAGE STRESS
        ======================

        This gets only the ab-initio average of the stress tensor

        .. math::

            P_{\\alpha\\beta} = \\left<P_{\\alpha\\beta}\\right>

        """
        stress = np.einsum("abc, a", self.stresses, self.rho) / np.sum(self.rho)
        qe_sym = CC.symmetries.QE_Symmetry(self.current_dyn.structure)
        qe_sym.SetupQPoint()
        qe_sym.ApplySymmetryToMatrix(stress)
        return stress


#     def get_free_energy_gradient_respect_to_dyn(self):
#         """
#         FREE ENERGY GRADIENT
#         ====================

#         Get the free energy gradient respect to the dynamical matrix.
#         The result is in [Ry/bohr^3] as the dynamical matrix are stored
#         in [Ry/bohr^2].

#         NOTE: Not working

#         .. math::

#             \\nabla_\\Phi \\mathcal F = -\\sum_{a\\mu} \\left<\\gamma_\\mu^a q_\\mu\\right>

#             \\gamma_\\mu^a = \\frac{e_\\mu^a \\nabla_\\Phi \\ln a_\\mu + \\nabla_\\Phi e_\mu^a}{\\sqrt M_a}(f_a - f^{\\Phi}_a)

#             q_\\mu = \\sum_b \\sqrt M_b e_\\mu^b (R_b - \\mathcal R_b)

#             \\nabla_\\Phi \\ln a_\\mu = \\frac{1}{2\\omega_\\mu a_\\mu} \\frac{\\partial a_\\mu}{\\partial\\omega_\\mu} \\frac{e_\\mu^a e_\\mu^b}{\\sqrt {M_aM_b}}

#             \\nabla_\\Phi e_\mu^c  =\\sum_{\\nu \\neq \\mu} \\frac{e_\\nu^a e_\\mu^b}{\\sqrt {M_aM_b} (\\omega_\\mu^2 - \\omega_\\nu^2)} e_\\nu^c


#         NOTE: it works only at gamma.


#         Return
#         ------
#             A 3Nx3N matrix. The gradient of the free energy (To be symmetrized)

#         """
#         #K_to_Ry=6.336857346553283e-06

#         #T = self.current_T
#         # TODO: TO BE TESTED


# #        # Get the mass vector
# #        _m_ = np.zeros(self.dyn_0.structure.N_atoms * 3)
# #        for i in range(self.current_dyn.structure.N_atoms):
# #            _m_[ 3*i : 3*i + 3] = self.current_dyn.structure.masses[ self.current_dyn.structure.atoms[i]]
# #
# #        _m_sqrtinv = 1 / np.sqrt(_m_)

#         # Get the frequency and polarization vector of the dynamical matrix
#         w, pols = self.current_dyn.DyagDinQ(0)


#         # Discard translations and convert in Ha units
#         not_trans = ~CC.Methods.get_translations(pols, self.current_dyn.structure.get_masses_array())
#         w = np.array(w[not_trans] / 2, dtype = np.float64)
#         pols = np.real(pols[:, not_trans])

#         #n_modes = len(w)

#         # Convert the q vector into Ha units
#         q_new = np.array(self.current_q, dtype = np.float64) * np.sqrt(2) * __A_TO_BOHR__

#         # Get the ityp variable
#         #ityp = self.current_dyn.structure.get_atomic_types()

#         # Get the mass and convert in Ha units
#         mass = np.array(self.current_dyn.structure.get_masses_array() * 2,
#                         dtype = np.float64)

#         nat = len(mass)

#         # Prepare the symmetrization
#         qe_sym = CC.symmetries.QE_Symmetry(self.current_dyn.structure)
#         qe_sym.SetupQPoint(self.current_dyn.q_tot[0])


# #        # Get the a_mu and its derivatives
# #        a_mu = np.zeros(n_modes, dtype = np.float64)
# #        da_dw = np.zeros(n_modes, dtype = np.float64)

#         # Use the fortran subroutines
# #        if T == 0:
# #            a_mu = 1 / np.sqrt(2* w)
# #            da_dw = -1 /  np.sqrt(8 * w**3)
# #        else:
# #            beta = 1 / (K_to_Ry*T)
# #            a_mu = 1 / np.sqrt( np.tanh(beta*w / 2) *2* w)
# #            da_dw = - (w*beta + np.sinh(w*beta)) / (2 * np.sqrt(2) * w**2 * (np.cosh(beta*w) - 1) * np.sqrt(np.cosh(beta*w / 2) / (np.sinh(beta*w/2) * w)))
# #
# #

#         # Print the sscha forces converted
#         print ("SCHA forces:")
#         for i in range(self.N):
#             for j in range(self.current_dyn.structure.N_atoms):
#                 print ("Conf\t%d\tAtom\t%d\t" % (i, j), self.sscha_forces[i, j, :]/ (__A_TO_BOHR__))


#         # Convert the forces in Ha / bohr units and in the same type as fortran
#         e_forces = np.array( self.forces - self.sscha_forces, dtype = np.float64, order = "F") / (2 * __A_TO_BOHR__)

#         # Get df_da
#         df_da = SCHAModules.anharmonic.get_df_da_nonav(w, w, self.current_T, pols,
#                                                        e_forces,
#                                                        q_new, mass, "stat_schappp")
#         #print np.shape(e_forces)
#         # Now get the rest of the derivative

#         df_dfc = np.zeros( np.shape(self.current_dyn.dynmats[0]), dtype = np.float64)
#         err_df_dfc = np.zeros( np.shape(self.current_dyn.dynmats[0]), dtype = np.float64)

#         # Just to do something good
#         da_dcr_mat = np.zeros( (nat * 3, nat * 3, len(w)), dtype = np.float64)

#         for x_i in range(self.current_dyn.structure.N_atoms * 3):
#             for y_i in range(x_i, self.current_dyn.structure.N_atoms * 3):
#                 da_dcr, de_dcr = SCHAModules.anharmonic.get_da_dcr_and_de_dcr(w, pols, self.current_T,
#                                                                               mass, x_i+1, y_i+1)

#                 print ("(%d, %d): DA_DCR = " % (x_i+1, y_i+1), da_dcr)
#                 da_dcr_mat[x_i, y_i, :] = da_dcr
#                 da_dcr_mat[y_i, x_i, :] = da_dcr


#                 df_dc, delta_df_dc = SCHAModules.anharmonic.get_df_dcoeff_av_new(df_da, da_dcr, e_forces,
#                                                                                  q_new, mass, de_dcr,
#                                                                                  self.rho, 1, "err_yesrho")
#                 # Fill the matrix
#                 df_dfc[x_i, y_i] = df_dc
#                 df_dfc[y_i, x_i] = df_dc

#                 err_df_dfc[x_i, y_i] = delta_df_dc
#                 err_df_dfc[y_i, x_i] = delta_df_dc

#         # Get the generator
#         ghr = np.zeros( (3*nat, 3*nat), dtype = np.float64, order = "F")
#         ghr[0,0] = 1
#         # Apply the sum rule
#         qe_sym.ImposeSumRule(ghr)
#         # Apply symmetries
#         qe_sym.SymmetrizeDynQ(ghr, self.current_dyn.q_tot[0])
#         ghr /= np.sqrt(np.trace(ghr.dot(ghr)))
#         print ("Generator:")
#         print (ghr)

#         print ("dA/dGhr = ", np.einsum("ijk, ij", da_dcr_mat, ghr) )

#         # Force the symmetrization
#         qe_sym.ImposeSumRule(df_dfc)
#         qe_sym.ImposeSumRule(err_df_dfc)
#         qe_sym.SymmetrizeDynQ(df_dfc, self.current_dyn.q_tot[0])
#         qe_sym.SymmetrizeDynQ(err_df_dfc, self.current_dyn.q_tot[0])

#         # Convert from [Ha/bohr] in [Ry/bohr]
#         df_dfc *= 2
#         err_df_dfc *=  2


# #        # Prepare the w as a matrix
# #        _w_ = np.tile(w, (n_modes, 1))
# #        # 1 / (w_mu^2 - w_nu^2)
# #        one_over_omegamunu = 1 / (_w_**2 - _w_.transpose()**2)
# #        #one_over_omegamunu *= 1 - np.eye(n_modes) # Remove the therms for mu equal to nu
# #        one_over_omegamunu[ (_w_ - _w_.transpose()) < __EPSILON__] = 0
# #
# #        #print "freqs:", w
# #        #print "w", _w_
# #        #print "one_over_omega:", one_over_omegamunu
# #
# #        # Get the derivative of the lna_mu respect to the dynamical matrix
# #        # Inner product
# #        d_lna_d_dyn = np.einsum("i, ai, bi, ci, a, b, c->abic", da_dw/(2 * w * a_mu), pols, pols, pols, _m_sqrtinv, _m_sqrtinv, _m_sqrtinv)
# #
# #        # Get the derivative respect to the polarization vector
# #        d_pol_d_dyn = np.einsum("ai,bj,ci,ji,a,b,c->abjc", pols, pols, pols, one_over_omegamunu, _m_sqrtinv, _m_sqrtinv, _m_sqrtinv)
# #
# #        #print "d_lna:", d_lna_d_dyn
# #        #print "d_pol:", d_pol_d_dyn
# #
# #        pre_sum = d_lna_d_dyn + d_pol_d_dyn
# #
# #        # Get the q vector
# #        d_F_d_dyn = np.zeros(np.shape(self.current_dyn.dynmats[0]))
# #        for i in range(self.N):
# #            # Get the displacements of the structure
# #            u_disp = self.structures[i].get_displacement(self.current_dyn.structure).reshape(3 * self.current_dyn.structure.N_atoms)
# #
# #            # Get the forces on the configuration
# #            delta_f = (self.forces[i,:,:] - self.sscha_forces[i,:,:]).reshape(3 * self.current_dyn.structure.N_atoms)
# #
# #            # Get the q vector
# #            q = np.einsum("i, ij, i", np.sqrt(_m_), pols, u_disp)
# #
# #            # Get gamma matrix
# #            gamma = np.einsum("abcd, d", pre_sum, delta_f)
# #
# #            #print "%d) delta_f = " % (i+1), delta_f
# #            #print "%d) q = " % (i+1), q
# #            #print "%d) gamma = " % (i+1), gamma
# #
# #            # Contract the gamma matrix and multiply it for the weight
# #            partial_gradient = - np.einsum("abc, c", gamma, q)
# #            d_F_d_dyn += partial_gradient * self.rho[i]
# #
# #            #print "conf %d | weight %.4e | partial gradient:" % (i, self.rho[i]), partial_gradient
# #
# #
# #        # Normalization
# #        d_F_d_dyn /= np.sum(self.rho)
#         #print "Grad:"
#         #for i in range(np.shape(d_F_d_dyn)[0]):
#         #    print " ".join(["%7.2e" % x for x in list(d_F_d_dyn[i,:])])

#         #TODO: apply symmetries

#         return df_dfc, err_df_dfc


    # def get_d3_muspace(self):
    #     r"""
    #     GET V3 IN MODE SPACE
    #     ====================

    #     This subroutine gets the d3 directly in the space of the modes.

    #     ..math::

    #         D^{(3)}_{abc} = \sum_{xyz} \frac{\Phi^{(3)}_{xyz} e_a^x e_b^y e_c^z}{\sqrt{m_x m_y m_z}}


    #     """

    #     # Be shure to have the correct units
    #     self.convert_units(UNITS_DEFAULT)

    #     supersturct = self.current_dyn.structure.generate_supercell(self.supercell)

<<<<<<< HEAD
        # Convert from A to Bohr the space
        u_disps = self.u_disps * __A_TO_BOHR__
        n_rand, n_modes = np.shape(u_disps)
        forces = (self.forces - self.sscha_forces).reshape(self.N, n_modes)  / __A_TO_BOHR__
=======
    #     # Convert from A to Bohr the space 
    #     u_disps = self.u_disps * __A_TO_BOHR__
    #     n_rand, n_modes = np.shape(u_disps)
    #     forces = (self.forces - self.sscha_forces).reshape(self.N, n_modes)  / __A_TO_BOHR__ 
>>>>>>> 1c12b51d

    #     Ups = self.current_dyn.GetUpsilonMatrix(self.current_T)
    #     v_disp = u_disps.dot(Ups)

    #     # pass in the polarization space
    #     w, pols = self.current_dyn.DiagonalizeSupercell()

    #     # Discard translations
    #     trans = CC.Methods.get_translations(pols, supersturct.get_masses_array())
    #     pols = pols[:, ~trans]

    #     m = np.tile(supersturct.get_masses_array(), (3,1)).T.ravel()

    #     pol_vec = np.einsum("ab, a->ab", pols, 1 / np.sqrt(m))

    #     v_mode = v_disp.dot(pol_vec)
    #     f_mode = forces.dot(pol_vec)

    #     # Now compute the d3 as <vvf>
    #     N_eff = np.sum(self.rho)
    #     f_mode = np.einsum("ia, i->ia", f_mode, self.rho)
    #     d3_noperm = np.einsum("ia,ib,ic->abc", v_mode, v_mode, f_mode)
    #     d3_noperm /= -N_eff # there is a minus

    #     # Apply the permuatations
    #     d3 = d3_noperm.copy()
    #     d3 += np.einsum("abc->acb", d3_noperm)
    #     d3 += np.einsum("abc->bac", d3_noperm)
    #     d3 += np.einsum("abc->bca", d3_noperm)
    #     d3 += np.einsum("abc->cab", d3_noperm)
    #     d3 += np.einsum("abc->cba", d3_noperm)
    #     d3 /= 6

    #     # TODO: symmetrize

    #     return d3


<<<<<<< HEAD
    def get_v3_realspace(self):
        """
        This is a testing function that computes the V3 matrix in real space:

        ..math::

            \\Phi^{(3)}_{xyz} = - \sum_{pq} \\Upsilon_{xp}\\Upsilon_{yq} \\left<u_pu_q f_z\\\right>
        """

        nat_sc = self.structures[0].N_atoms
        Ups = self.current_dyn.GetUpsilonMatrix(self.current_T)
        f2 = np.reshape(self.forces - self.sscha_forces, (self.N, 3 * nat_sc))

        # Get the average <uuf>
        t1 = time.time()
        N_eff = np.sum(self.rho)
        uuf = np.einsum("ix,iy,iz,i", self.u_disps, self.u_disps, f2, self.rho)
        uuf /= N_eff
        t2 = time.time()

        print("Time elapsed to compute <uuf>:", t2-t1, "s")

        # Get the v3
        v3 = - np.einsum("xp,yq,pqz->xyz", Ups, Ups, uuf) * __A_TO_BOHR__
        # Symmetrize
        #v3 = np.einsum("xyz,xzy,yxz,yzx,zxy,zyx->xyz", v3, v3, v3, v3, v3, v3) / 6
        v3 -=  np.einsum("xp,yq,pqz->xzy", Ups, Ups, uuf) * __A_TO_BOHR__
        v3 -=  np.einsum("xp,yq,pqz->zyx", Ups, Ups, uuf) * __A_TO_BOHR__
        v3 -=  np.einsum("xp,yq,pqz->yxz", Ups, Ups, uuf)* __A_TO_BOHR__
        v3 -=  np.einsum("xp,yq,pqz->zxy", Ups, Ups, uuf)* __A_TO_BOHR__
        v3 -=  np.einsum("xp,yq,pqz->yzx", Ups, Ups, uuf)* __A_TO_BOHR__
        v3 /= 6
        t3 = time.time()
        print("Time elapsed to compute v3:", t3-t1, "s")
        return v3
=======
    # def get_v3_realspace(self):
    #     """
    #     This is a testing function that computes the V3 matrix in real space:
            
    #     ..math::
            
    #         \\Phi^{(3)}_{xyz} = - \sum_{pq} \\Upsilon_{xp}\\Upsilon_{yq} \\left<u_pu_q f_z\\\right>
    #     """
        
    #     nat_sc = self.structures[0].N_atoms
    #     Ups = self.current_dyn.GetUpsilonMatrix(self.current_T)
    #     f2 = np.reshape(self.forces - self.sscha_forces, (self.N, 3 * nat_sc))
        
    #     # Get the average <uuf>
    #     t1 = time.time()
    #     N_eff = np.sum(self.rho)
    #     uuf = np.einsum("ix,iy,iz,i", self.u_disps, self.u_disps, f2, self.rho)
    #     uuf /= N_eff
    #     t2 = time.time()
        
    #     print("Time elapsed to compute <uuf>:", t2-t1, "s")
        
    #     # Get the v3
    #     v3 = - np.einsum("xp,yq,pqz->xyz", Ups, Ups, uuf) * __A_TO_BOHR__
    #     # Symmetrize
    #     #v3 = np.einsum("xyz,xzy,yxz,yzx,zxy,zyx->xyz", v3, v3, v3, v3, v3, v3) / 6
    #     v3 -=  np.einsum("xp,yq,pqz->xzy", Ups, Ups, uuf) * __A_TO_BOHR__
    #     v3 -=  np.einsum("xp,yq,pqz->zyx", Ups, Ups, uuf) * __A_TO_BOHR__
    #     v3 -=  np.einsum("xp,yq,pqz->yxz", Ups, Ups, uuf)* __A_TO_BOHR__
    #     v3 -=  np.einsum("xp,yq,pqz->zxy", Ups, Ups, uuf)* __A_TO_BOHR__
    #     v3 -=  np.einsum("xp,yq,pqz->yzx", Ups, Ups, uuf)* __A_TO_BOHR__
    #     v3 /= 6
    #     t3 = time.time()
    #     print("Time elapsed to compute v3:", t3-t1, "s")
    #     return v3
>>>>>>> 1c12b51d

    def get_odd_realspace(self):
        """
        This is a testing function to compute the odd3 correction
        using the real space v3 (similar to the raffaello first implementation)
        """

        warnings.warn('TESTING FUNCTION! DO NOT USE FOR PRODUCTION (use get_free_energy_hessian)')
        # Get the dynamical matrix in the supercell
        super_dyn = self.current_dyn.GenerateSupercellDyn(self.supercell)
        w_sc, pols_sc = super_dyn.DyagDinQ(0)

        # Remove translations
        no_trans_mask = ~CC.Methods.get_translations(pols_sc, super_dyn.structure.get_masses_array())
        w_sc = w_sc[no_trans_mask]
        pols_sc = pols_sc[:, no_trans_mask]

        # Get phi3
        phi3 = self.get_v3_realspace()

        # Get Gmunu
        Gmunu = super_dyn.GetGmunu(self.current_T)

        # Divide the polarization vectors by the mass
        nat_sc = super_dyn.structure.N_atoms
        epol = pols_sc.copy()
        m = super_dyn.structure.get_masses_array()
        for x in range(nat_sc):
            epol[3*x : 3*x + 3, :] = pols_sc[3*x : 3*x + 3, :] / np.sqrt(m[x])

        first_part = np.einsum("xab,ij,ai,bj->xij", phi3, Gmunu, epol, epol)
        second_part = np.einsum("ci,dj,cdy->ijy", epol, epol, phi3)
        odd_correction = np.einsum("xij, ijy->xy", first_part, second_part)

        fakedyn = super_dyn.Copy()
        fakedyn.dynmats[0] = odd_correction
        fakedyn.save_qe("odd_new")
        return super_dyn.dynmats[0] + odd_correction


    # def get_v3_qspace(self, q, k):
    #     r"""
    #     GET THE PHONON-PHONON SCATTERING ELEMENT
    #     ========================================

<<<<<<< HEAD
        This subroutine computes the 3-body phonon-phonon scatternig within the sscha.
        It evaluates the vertex where the q phonon splits in a q+k and -k phonon:

                  /---> q + k
           q ____/
                 \
                  \---> -k


        This computes v3 on the fly in real space.

        .. math ::
=======
    #     This subroutine computes the 3-body phonon-phonon scatternig within the sscha.
    #     It evaluates the vertex where the q phonon splits in a q+k and -k phonon:
                    
    #               /---> q + k
    #        q ____/
    #              \
    #               \---> -k  

        
    #     This computes v3 on the fly in real space.
        
    #     .. math ::
>>>>>>> 1c12b51d

    #         V^3_{abc} (q, -q-k, k)

    #     Where :math:`a`, :math:`b` and :math:`c` are the atomic indices in the unit cell.

<<<<<<< HEAD
        Parameters
        ----------
            q : ndarray(size = 3, dtype = float)
                The q vector for the v3 compuation V3(q, -q-k, k).
            k : ndarray(size = 3, dtype = float)
                The k vector for the v3 computation V3(q, -q-k, k).

        Returns
        -------
            v3 : ndarray( size = (3*nat, 3*nat, 3*nat), dtype = np.complex128)
                The 3-rank tensor vertext V3(q, -q-k, k) of the phonon-phonon scattering
        """

        # Define the q vectors
        q1 = -q -k
        q2 = k

        superdyn = self.current_dyn.GenerateSupercellDyn(self.supercell)
        superstruc = superdyn.structure
        ups_mat = np.real(superdyn.GetUpsilonMatrix(self.current_T))

        # Get Upsilon dot u
        vs = self.u_disps.dot(ups_mat) * __A_TO_BOHR__

        # Get the corrispondance between unit cell and super cell
        itau = superdyn.structure.get_itau(self.current_dyn.structure) - 1
        nat_sc = superdyn.structure.N_atoms
        nat = self.current_dyn.structure.N_atoms
        struct = self.current_dyn.structure

        D3 = np.zeros( (3*nat, 3*nat, 3*nat), dtype = np.complex128)
        N_eff = np.sum(self.rho)
        fc = np.zeros((3,3,3), dtype = np.float64)
        for i in range(nat_sc):
            i_uc = itau[i]

            # The forces and displacement along this atom
            v_i = vs[:, 3*i:3*i+3]
            f_i = self.forces[:, i, :] - self.sscha_forces[:, i, :]
            f_i /= __A_TO_BOHR__
            for j in range(nat_sc):
                j_uc = itau[j]

                R1 = superstruc.coords[i, :] - struct.coords[i_uc, :]
                R1 -= superstruc.coords[j, :] - struct.coords[j_uc, :]
                q1dotR = q1.dot(R1)

                # Forces and displacement along this atom
                v_j = vs[:, 3*j:3*j+3]
                f_j = self.forces[:, j, :] - self.sscha_forces[:, j, :]
                f_j /= __A_TO_BOHR__

=======
    #     Parameters
    #     ----------
    #         q : ndarray(size = 3, dtype = float)
    #             The q vector for the v3 compuation V3(q, -q-k, k).
    #         k : ndarray(size = 3, dtype = float)
    #             The k vector for the v3 computation V3(q, -q-k, k).
        
    #     Returns
    #     -------
    #         v3 : ndarray( size = (3*nat, 3*nat, 3*nat), dtype = np.complex128)
    #             The 3-rank tensor vertext V3(q, -q-k, k) of the phonon-phonon scattering
    #     """

    #     # Define the q vectors
    #     q1 = -q -k
    #     q2 = k

    #     superdyn = self.current_dyn.GenerateSupercellDyn(self.supercell)
    #     superstruc = superdyn.structure
    #     ups_mat = np.real(superdyn.GetUpsilonMatrix(self.current_T))

    #     # Get Upsilon dot u
    #     vs = self.u_disps.dot(ups_mat) * __A_TO_BOHR__
        
    #     # Get the corrispondance between unit cell and super cell
    #     itau = superdyn.structure.get_itau(self.current_dyn.structure) - 1
    #     nat_sc = superdyn.structure.N_atoms
    #     nat = self.current_dyn.structure.N_atoms
    #     struct = self.current_dyn.structure

    #     D3 = np.zeros( (3*nat, 3*nat, 3*nat), dtype = np.complex128)
    #     N_eff = np.sum(self.rho)
    #     fc = np.zeros((3,3,3), dtype = np.float64)
    #     for i in range(nat_sc):
    #         i_uc = itau[i]

    #         # The forces and displacement along this atom
    #         v_i = vs[:, 3*i:3*i+3]
    #         f_i = self.forces[:, i, :] - self.sscha_forces[:, i, :]
    #         f_i /= __A_TO_BOHR__
    #         for j in range(nat_sc):
    #             j_uc = itau[j]

    #             R1 = superstruc.coords[i, :] - struct.coords[i_uc, :]
    #             R1 -= superstruc.coords[j, :] - struct.coords[j_uc, :]
    #             q1dotR = q1.dot(R1)

    #             # Forces and displacement along this atom
    #             v_j = vs[:, 3*j:3*j+3]
    #             f_j = self.forces[:, j, :] - self.sscha_forces[:, j, :] 
    #             f_j /= __A_TO_BOHR__
                
>>>>>>> 1c12b51d

    #             for k in range(nat_sc):
    #                 k_uc = itau[k]

<<<<<<< HEAD
                    R2 = superstruc.coords[i, :] - struct.coords[i_uc, :]
                    R2 -= superstruc.coords[k, :] - struct.coords[k_uc, :]
                    q2dotR = q2.dot(R2)

                    # Forces and displacement along this atom
                    v_k = vs[:, 3*k:3*k+3]
                    f_k = self.forces[:, k, :] - self.sscha_forces[:, k, :]
                    f_k /= __A_TO_BOHR__
=======
    #                 R2 = superstruc.coords[i, :] - struct.coords[i_uc, :]
    #                 R2 -= superstruc.coords[k, :] - struct.coords[k_uc, :]
    #                 q2dotR = q2.dot(R2)
                        
    #                 # Forces and displacement along this atom
    #                 v_k = vs[:, 3*k:3*k+3]
    #                 f_k = self.forces[:, k, :] - self.sscha_forces[:, k, :] 
    #                 f_k /= __A_TO_BOHR__
>>>>>>> 1c12b51d

    #                 fc[:,:] = np.einsum("ia,ib,ic,i", v_i, v_j, f_k, self.rho)
    #                 fc += np.einsum("ia,ib,ic,i", v_i, f_j, v_k, self.rho)
    #                 fc += np.einsum("ia,ib,ic,i", f_i, v_j, v_k, self.rho)
    #                 fc /= 3*N_eff
    #                 D3[3*i_uc: 3*i_uc+3, 3*j_uc: 3*j_uc+3, 3*k_uc : 3*k_uc+3] += fc * np.exp(-1j* q1dotR - 1j*q2dotR)

<<<<<<< HEAD

        return D3
=======
                    
    #     return D3
>>>>>>> 1c12b51d


    # def get_dynamical_bubble(self, q, w, smearing = 1e-5):
    #     r"""
    #     GET THE DYNAMICAL BUBBLE SELF ENERGY
    #     ====================================

    #     This function returns the dynamical bubble self-energy:

    #     .. math::

    #         \Sigma_{af}(q, w) = \sum_{q'q''}\sum_{bc,\mu\nu} D^{(3)}_{abc} \left(-\frac 1 2 \chi_{\mu\nu}(\omega, q', q'')\right) \frac{e_\nu^b e_\mu^c e_\nu^d e_\mu^e}{\sqrt{M_bM_cM_dM_e}} D^{(3)}_{def}

<<<<<<< HEAD

        NOTE: The integral in the q space is performed over the mesh grid given by the supercell.


        Parameters
        ----------
            q : vector
                The q vector to compute the dynamical self energy
            w : float or array
                The frequency(ies) to compute the dynamical self-energy

        Results
        -------
            Sigma : ndarray(size = (3*nat, 3*nat), dtype = np.complex128)
                The dynamical self energy. Note it could be a list of Sigma
                if the provided frequency is an array
        """


        # Perform the summation over the allowed q points
        q_list = self.current_dyn.q_tot
=======
        
    #     NOTE: The integral in the q space is performed over the mesh grid given by the supercell.
>>>>>>> 1c12b51d


    #     Parameters
    #     ----------
    #         q : vector
    #             The q vector to compute the dynamical self energy
    #         w : float or array
    #             The frequency(ies) to compute the dynamical self-energy

<<<<<<< HEAD
        # Extend m to 3*nat
        # This is a numpy hack: tile creates a replica matrix of m (3xN_nat)
        # .T: makes a transposition to N_nat x 3 and ravel convert it in a 1d array
        m = np.tile(m, (3,1)).T.ravel()
        minvsqrt = 1 / np.sqrt(m)

        # Check how many frequencies has been provided
        N_w = 1
        try:
            N_w = len(w)
        except:
            pass

        # Initialize the bubble self energy
        sigma = np.zeros((3*nat, 3*nat), dtype = np.complex128)
        if N_w > 1:
            sigmas = [sigma.copy() for x in range(N_w)]
        for ik, k in enumerate(q_list):
            k1 = -q -k

            # Get the v3
            d3_1 = self.get_v3_qspace(k1, k)
            print ("Sum of v3:", np.sum(d3_1))

            # Get the phonon-propagator
            if N_w > 1:
                bubbles = []
                for i in range(N_w):
                    bubbles.append( self.current_dyn.get_phonon_propagator(w[i], self.current_T, k1, k, smearing))
            else:
                bubble = self.current_dyn.get_phonon_propagator(w, self.current_T, k1, k, smearing)

            # Get the index of k1 to extract the polarization vectors
            k1_dists = [CC.Methods.get_min_dist_into_cell(bg, k1, x) for x in q_list]
            k1_i = np.argmin(k1_dists)

            wk, polk = self.current_dyn.DyagDinQ(ik)
            wk1, polk1 = self.current_dyn.DyagDinQ(k1_i)

            # Get |e><e| / sqrt(m_a m_b)
            e_mat = np.einsum("am,bn, a, b->abmn", polk1, polk, minvsqrt, minvsqrt)

            # Convert the d3 in the mu basis
            d3_mubasis = np.einsum("abc, bcmn -> amn", d3_1, e_mat)
=======
    #     Results
    #     -------
    #         Sigma : ndarray(size = (3*nat, 3*nat), dtype = np.complex128)
    #             The dynamical self energy. Note it could be a list of Sigma
    #             if the provided frequency is an array
    #     """
>>>>>>> 1c12b51d


    #     # Perform the summation over the allowed q points
    #     q_list = self.current_dyn.q_tot

    #     bg = CC.Methods.get_reciprocal_vectors(self.current_dyn.structure.unit_cell)
    #     m = self.current_dyn.structure.get_masses_array()

    #     nat = self.current_dyn.structure.N_atoms

    #     # Extend m to 3*nat
    #     # This is a numpy hack: tile creates a replica matrix of m (3xN_nat)
    #     # .T: makes a transposition to N_nat x 3 and ravel convert it in a 1d array
    #     m = np.tile(m, (3,1)).T.ravel()
    #     minvsqrt = 1 / np.sqrt(m)

    #     # Check how many frequencies has been provided
    #     N_w = 1
    #     try:
    #         N_w = len(w)
    #     except:
    #         pass

    #     # Initialize the bubble self energy
    #     sigma = np.zeros((3*nat, 3*nat), dtype = np.complex128)
    #     if N_w > 1:
    #         sigmas = [sigma.copy() for x in range(N_w)]
    #     for ik, k in enumerate(q_list):
    #         k1 = -q -k

    #         # Get the v3 
    #         d3_1 = self.get_v3_qspace(k1, k)
    #         print ("Sum of v3:", np.sum(d3_1))

    #         # Get the phonon-propagator
    #         if N_w > 1:
    #             bubbles = []
    #             for i in range(N_w):
    #                 bubbles.append( self.current_dyn.get_phonon_propagator(w[i], self.current_T, k1, k, smearing))
    #         else:
    #             bubble = self.current_dyn.get_phonon_propagator(w, self.current_T, k1, k, smearing)

    #         # Get the index of k1 to extract the polarization vectors
    #         k1_dists = [CC.Methods.get_min_dist_into_cell(bg, k1, x) for x in q_list]
    #         k1_i = np.argmin(k1_dists)

    #         wk, polk = self.current_dyn.DyagDinQ(ik)
    #         wk1, polk1 = self.current_dyn.DyagDinQ(k1_i)

    #         # Get |e><e| / sqrt(m_a m_b)
    #         e_mat = np.einsum("am,bn, a, b->abmn", polk1, polk, minvsqrt, minvsqrt)

    #         # Convert the d3 in the mu basis
    #         d3_mubasis = np.einsum("abc, bcmn -> amn", d3_1, e_mat)

    #         # Compute the bubble
    #         if N_w > 1:
    #             for i in range(N_w):
    #                 sigmas[i] -= np.einsum("amn, mn, bmn->ab", d3_mubasis, bubbles[i], np.conj(d3_mubasis)) / 2
    #         else:
    #             sigma -= np.einsum("amn, mn, bmn->ab", d3_mubasis, bubble, np.conj(d3_mubasis)) / 2

    #     if N_w > 1:
    #         return sigmas
    #     return sigma


    def get_free_energy_hessian(self, include_v4 = False, get_full_hessian = True, verbose = False, \
        use_symmetries = True, return_d3 = False):
        """
        GET THE FREE ENERGY ODD CORRECTION
        ==================================

        This subroutines computes the odd correction
        to the free energy hessian using the fortran subroutines, as describe in the
        Bianco paper ...

        The calculation is performed in the supercell

        Parameters
        ----------
            include_v4 : bool
                If True we include the fourth order force constant matrix.
                This requires a lot of memory
            get_full_hessian : bool
                If True the full hessian matrix is returned, if false, only the correction to
                the SSCHA dynamical matrix is returned.
            verbose : bool
                If true, the third order force constant tensor is written in output [Ha/bohr^3 units].
                This can be used to interpolate the result on a bigger mesh with cellconstructor.
            use_symmetries : bool
                If true, the d3 and d4 are symmetrized in real space.
                It requires that spglib is installed to detect symmetries in the supercell correctly.
            return_d3 : bool
                If true, returns also the tensor of three phonon scattering.

        Returns
        -------
            phi_sc : Phonons()
                The dynamical matrix of the free energy hessian in (Ry/bohr^2)
            d3 : ndarray (size = (3*nat_sc, 3*nat_sc, 3*nat_sc), Optional
                Return the three-phonon-scattering tensor (in Ry atomic units).
                Only if return_d3 is True.
        """
        # For now the v4 is not implemented
        #     if include_v4:
        #         ERROR_MSG = """
        # Error, the v4 computation has not yet been implemented.
        # """
        #         raise NotImplementedError(ERROR_MSG)

        # Convert anything into the Ha units
        # This is needed for the Fortran subroutines
        self.convert_units(UNITS_HARTREE)

        # Get the dynamical matrix in the supercell
        dyn_supercell = self.current_dyn.GenerateSupercellDyn(self.supercell)
        w, pols = dyn_supercell.DyagDinQ(0)
        a = SCHAModules.thermodynamic.w_to_a(w, self.current_T)


        n_modes = len(w)
        nat_sc = int(np.shape(pols)[0] / 3)

        # Get the polarization vectors in the correct format
        new_pol = np.zeros( (nat_sc, n_modes, 3), dtype = np.double)
        for i in range(nat_sc):
            for j in range(n_modes):
                new_pol[i, j, :] = pols[3*i : 3*(i+1), j]


        # Get the translational modes
        if not self.ignore_small_w:
            trans = CC.Methods.get_translations(pols, dyn_supercell.structure.get_masses_array())
        else:
            trans = np.abs(w) < CC.Phonons.__EPSILON_W__


        # Get the atomic types
        ityp = dyn_supercell.structure.get_ityp() + 1 #Py to Fortran indexing
        n_typ = len(self.current_dyn.structure.masses)

        amass = np.zeros(n_typ, dtype = np.double)

        for at_type in self.current_dyn.structure.masses:
            index = ityp[self.current_dyn.structure.atoms.index(at_type)] - 1
            amass[index] = self.current_dyn.structure.masses[at_type]

        # Get the forces and conver in the correct units
        f = (self.forces - self.sscha_forces)# * Bohr
        u = self.u_disps.reshape((self.N, nat_sc, 3), order = "C") #/ Bohr

        log_err = "err_yesrho"

        # Lets call the Fortran subroutine to compute the v3
        if verbose:
            print ("Going into d3")
        d3 = SCHAModules.get_v3(a, new_pol, trans, amass, ityp,
                                f, u, self.rho, log_err)
        if verbose:
            print("Outside d3")


        # Symmetrize the d3
        if use_symmetries:
            if verbose:
                print("Symmetrizing the d3")
                np.save("d3_realspace_nosym.npy", d3)
            qe_sym = CC.symmetries.QE_Symmetry(dyn_supercell.structure)
            qe_sym.SetupFromSPGLIB()
            qe_sym.ApplySymmetryToTensor3(d3)

        if verbose:
            print("Saving the third order force constants as d3_realspace_sym.npy [Ha units]")
            np.save("d3_realspace_sym.npy", d3)

        # Check if the v4 must be included
        if include_v4:
            print("Computing the v4, this requires some time...")
            t1 = time.time()
            d4 = SCHAModules.get_v4(a, new_pol, trans, amass, ityp, \
                f, u, self.rho, log_err)
            t2 = time.time()
            print("Time elapsed to compute the v4: {} s".format(t2-t1))

            # Symmetrize the v4
            if use_symmetries:
                qe_sym = CC.symmetries.QE_Symmetry(dyn_supercell.structure)
                qe_sym.SetupFromSPGLIB()
                qe_sym.ApplySymmetryToTensor4(d4)

            if verbose: print("Inside odd straight")
            phi_sc_odd = SCHAModules.get_odd_straight_with_v4(a, w, new_pol, trans, \
                amass, ityp, self.current_T, d3, d4)
            if verbose : print("Outside odd straight")
        else:
            # Only v3
            # Get the odd correction (In Ha/bohr^2)
            if verbose:
                print ("Inside odd straight")
                print (" A = ", a)
                print (" W = ", w)
                print (" TRANS = ", trans)
                print (" AMASS = ", amass)
                print (" ITYP = ", ityp)
                print (" T = ", self.current_T)
            phi_sc_odd = SCHAModules.get_odd_straight(a, w, new_pol, trans, amass, ityp,
                                                    self.current_T, d3)

            if verbose:
                print ("Outside odd straight.")
                print ("Saving the odd correction (Ha) as phi_odd.npy")
                np.save("phi_odd.npy", phi_sc_odd)

                # Try to save this matrix
                dyn_supercell.dynmats[0] = phi_sc_odd
                dyn_supercell.save_qe("SupercellOddDynHa")



        # Lets fourier transform
        dynq_odd = CC.Phonons.GetDynQFromFCSupercell(phi_sc_odd, np.array(self.current_dyn.q_tot),
                                                     self.current_dyn.structure, dyn_supercell.structure)


        # Convert back the ensemble in Default units
        self.convert_units(UNITS_DEFAULT)
        dynq_odd *= 2 # Ha/bohr^2 -> Ry/bohr^2

        # Generate the Phonon structure by including the odd correction
        dyn_hessian = self.current_dyn.Copy()
        for iq in range(len(self.current_dyn.q_tot)):
            if get_full_hessian:
                dyn_hessian.dynmats[iq] = self.current_dyn.dynmats[iq] + dynq_odd[iq, :, :]
            else:
                dyn_hessian.dynmats[iq] = dynq_odd[iq, :, :]


        if return_d3:
            return dyn_hessian, d3* 2.0 # Ha to Ry
        return dyn_hessian



    def compute_ensemble(self, calculator, compute_stress = True, stress_numerical = False,
                         cluster = None, verbose = True):
        """
        GET ENERGY AND FORCES
        =====================

        This is the generic function to compute forces and stresses.
        It can be used both with clusters, and with simple ase calculators

        Paramters
        ---------
            calculator:
                The ase calculator
            compute_stress: bool
                If true compute the stress
            stress_numerical : bool
                Compute the stress tensor with finite difference,
                this is not possible with clusters
            cluster: Cluster, optional
                The cluster in which to send the calculation.
                If None the calculation is performed on the same computer of
                the sscha code.
        """


        # Check if the calculator is a cluster
        is_cluster = False
        if not cluster is None:
            is_cluster = True

        # Check consistency
        if stress_numerical and is_cluster:
            raise ValueError("Error, stress_numerical is not implemented with clusters")

        # Check if not all the calculation needs to be done
        n_calcs = np.sum( self.force_computed.astype(int))
        computing_ensemble = self

        if compute_stress:
            self.has_stress = True

        # Check wheter compute the whole ensemble, or just a small part
        should_i_merge = False
        if n_calcs != self.N:
            should_i_merge = True
            computing_ensemble = self.get_noncomputed()
            self.remove_noncomputed()

        if is_cluster:
            cluster.compute_ensemble(computing_ensemble, calculator, compute_stress)
        else:
            computing_ensemble.get_energy_forces(calculator, compute_stress, stress_numerical, verbose = verbose)

        if should_i_merge:
            # Remove the noncomputed ensemble from here, and merge
            self.merge(computing_ensemble)


    def merge(self, other):
        """
        MERGE TWO ENSEMBLES
        ===================

        This function will merge two ensembles together.

        Parameters
        ----------
            other : Ensemble()
                Another ensemble to be merge with. It must be generated by the same dynamical matrix
                as this one, otherwise wired things will happen.
        """

        self.N += other.N
        self.forces = np.concatenate( (self.forces, other.forces), axis = 0)
        self.stresses = np.concatenate( (self.stresses, other.stresses), axis = 0)
        self.structures += other.structures
        self.u_disps = np.concatenate((self.u_disps, other.u_disps), axis = 0)
        self.xats = np.concatenate((self.xats, other.xats), axis = 0)
        self.energies = np.concatenate( (self.energies, other.energies))

        self.stress_computed = np.concatenate( (self.stress_computed, other.stress_computed))
        self.force_computed = np.concatenate( (self.force_computed, other.force_computed))


        self.sscha_forces = np.concatenate( (self.sscha_forces, other.sscha_forces), axis = 0)
        self.sscha_energies = np.concatenate( (self.sscha_energies, other.sscha_energies))

        self.rho = np.concatenate( (self.rho, other.rho))

        # Now update everything
        self.update_weights(self.current_dyn, self.current_T)


    def split(self, split_mask):
        """
        SPLIT THE ENSEMBLE
        ==================

        This method will return an ensemble with only the configurations matched by the split_mask array.
        NOTE: The original ensemble will remain untouched.

        Parameters
        ----------
            split_mask : ndarray(size = self.N, dtype = bool)
                A mask array. It must be of the same size of the number of configurations,
                and contain a True or False if you want that the corresponding configuration to be included in the
                splitted ensemble

        Results
        -------
            splitted_ensemble : Ensemble()
                An ensemble tath will contain only the configurations in the split mask.
        """

        structs = [self.structures[x] for x in np.arange(len(split_mask))[split_mask]]

        N = np.sum(split_mask.astype(int))
        ens = Ensemble(self.dyn_0, self.T0, self.dyn_0.GetSupercell())
        ens.init_from_structures(structs)
        ens.force_computed[:] = self.force_computed[split_mask]
        ens.stress_computed[:] = self.stress_computed[split_mask]
        ens.energies[:] = self.energies[split_mask]
        ens.forces[:, :, :] = self.forces[split_mask, :, :]
        ens.has_stress = self.has_stress
        ens.ignore_small_w = self.ignore_small_w
        if self.has_stress:
            ens.stresses[:, :, :] = self.stresses[split_mask, :, :]

        ens.update_weights(self.current_dyn, self.current_T)

        return ens


    def remove_noncomputed(self):
        """
        Removed all the incomplete calculation from the ensemble.
        It may be used to run a minimization even if the ensemble was not completely calculated.
        """

        good_mask = self.force_computed
        if self.has_stress:
            good_mask = good_mask & self.stress_computed

        self.N = np.sum( good_mask.astype(int))
        self.forces = self.forces[good_mask, :, :]
        self.sscha_forces = self.sscha_forces[good_mask, :, :]
        self.stresses = self.stresses[good_mask, :, :]
        self.energies = self.energies[good_mask]
        self.sscha_energies = self.sscha_energies[good_mask]
        self.xats = self.xats[good_mask, :, :]
        self.u_disps = self.u_disps[good_mask, :]

        self.structures = [self.structures[x] for x in np.arange(len(good_mask))[good_mask]]

        self.rho = self.rho[good_mask]

        # Check everything and update the weights
        self.update_weights(self.current_dyn, self.current_T)

    def get_noncomputed(self):
        """
        Get another ensemble with only the non computed configurations.
        This may be used to resubmit only the non computed values
        """

        non_mask = ~self.force_computed
        if self.has_stress:
            non_mask = non_mask & (~self.stress_computed)

        return self.split(non_mask)

    def get_energy_forces(self, ase_calculator, compute_stress = True, stress_numerical = False, skip_computed = False, verbose = False):
        """
        GET ENERGY AND FORCES FOR THE CURRENT ENSEMBLE
        ==============================================

        This subroutine uses the ase calculator to compute the abinitio energies and forces
        of the self ensemble.
        This subroutine requires to have ASE installed and properly configured to
        interface with your favourite ab-initio software.


        Parameters
        ----------
            ase_calculator : ase.calculator
                The ASE interface to the calculator to run the calculation.
                also a CellConstructor calculator is accepted
            compute_stress : bool
                If true, the stress is requested from the ASE calculator. Be shure
                that the calculator you provide supports stress calculation
            stress_numerical : bool
                If the calculator does not support stress, it can be computed numerically
                by doing finite differences.
            skip_computed : bool
                If true the configurations already computed will be skipped.
                Usefull if the calculation crashed for some reason.

        """

        # Setup the calculator for each structure
        parallel = False
        if __MPI__:
            comm = MPI.COMM_WORLD
            size = comm.Get_size()
            rank = comm.Get_rank()

            if size > 1:
                parallel = True
                # Broad cast to all the structures
                structures = comm.bcast(self.structures, root = 0)
                nat3 = comm.bcast(self.current_dyn.structure.N_atoms* 3* np.prod(self.supercell), root = 0)
                N_rand = comm.bcast(self.N, root=0)


                #if not Parallel.am_i_the_master():
                #    self.structures = structures
                #    self.init_from_structures(structures) # Enforce all the ensembles to have the same structures

                # Setup the label of the calculator
                #ase_calculator = comm.bcast(ase_calculator, root = 0)   # This broadcasting seems causing some issues on some fortran codes called by python (which may interact with MPI)
                ase_calculator.set_label("esp_%d" % rank) # Avoid overwriting the same file

                compute_stress = comm.bcast(compute_stress, root = 0)


                # Check if the parallelization is correct
                if N_rand % size != 0:
                    raise ValueError("Error, for paralelization the ensemble dimension must be a multiple of the processors")

        if not parallel:
            size = 1
            rank = 0
            structures = self.structures
            nat3 = self.current_dyn.structure.N_atoms* 3 * np.prod(self.supercell)
            N_rand = self.N

        # Only for the master

        # Prepare the energy, forces and stress array
        # TODO: Correctly setup the number of energies here


        # If an MPI istance is running, split the calculation
        tot_configs = N_rand // size
        remainer = N_rand % size

        if rank < remainer:
            start = rank * (tot_configs + 1)
            stop = start + tot_configs + 1
        else:
            start = rank * tot_configs + remainer
            stop = start + tot_configs

        num_confs = stop - start

        energies = np.zeros( num_confs, dtype = np.float64)
        forces = np.zeros( ( num_confs) * nat3 , dtype = np.float64)
        if compute_stress:
            stress = np.zeros( num_confs * 9, dtype = np.float64)

        if rank == 0:
            total_forces = np.zeros( N_rand * nat3, dtype = np.float64)
            total_stress = np.zeros( N_rand * 9, dtype = np.float64)
        else:
            total_forces = np.empty( N_rand * nat3, dtype = np.float64)
            total_stress = np.empty( N_rand * 9, dtype = np.float64)

        i0 = 0
        for i in range(start, stop):

            # Avoid performing this calculation if already done
            if skip_computed:
                if self.force_computed[i]:
                    if compute_stress:
                        if self.stress_computed[i]:
                            continue
                    else:
                        continue


            struct = structures[i]
            #atms = struct.get_ase_atoms()

            # Setup the ASE calculator
            #atms.set_calculator(ase_calculator)


            # Print the status
            if Parallel.am_i_the_master() and verbose:
                print ("Computing configuration %d out of %d (nat = %d)" % (i+1, stop, struct.N_atoms))
                sys.stdout.flush()

            # Avoid for errors
            run = True
            count_fails = 0
            while run:
                try:
                    results = CC.calculators.get_results(ase_calculator, struct, get_stress = compute_stress)
                    energy = results["energy"] / Rydberg # eV => Ry
                    forces_ = results["forces"] / Rydberg

                    if compute_stress:
                        stress[9*i0 : 9*i0 + 9] = -results["stress"].reshape(9)* Bohr**3 / Rydberg
                    #energy = atms.get_total_energy() / Rydberg # eV => Ry
                    # Get energy, forces (and stress)
                    #energy = atms.get_total_energy() / Rydberg # eV => Ry
                    #forces_ = atms.get_forces() / Rydberg # eV / A => Ry / A
                    #if compute_stress:
                    #    if not stress_numerical:
                    #        stress[9*i0 : 9*i0 + 9] = -atms.get_stress(False).reshape(9) * Bohr**3 / Rydberg  # ev/A^3 => Ry/bohr
                    #    else:
                    #        stress[9*i0 : 9*i0 + 9] = -ase_calculator.calculate_numerical_stress(atms, voigt = False).ravel()* Bohr**3 / Rydberg

                    # Copy into the ensemble array
                    energies[i0] = energy
                    forces[nat3*i0 : nat3*i0 + nat3] = forces_.reshape( nat3 )
                    run = False
                except:
                    print ("Rerun the job %d" % i)
                    count_fails += 1
                    if count_fails >= 5:
                        run = False
                        struct.save_scf("error_struct.scf")
                        sys.stderr.write("Error in the ASE calculator for more than 5 times\n     while computing 'error_struct.scf'")
                        raise



            i0 += 1





        # Collect all togheter

        if parallel:
            comm.Allgather([energies, MPI.DOUBLE], [self.energies, MPI.DOUBLE])
            comm.Allgather([forces, MPI.DOUBLE], [total_forces, MPI.DOUBLE])

            if compute_stress:
                comm.Allgather([stress, MPI.DOUBLE], [total_stress, MPI.DOUBLE])


            #self.update_weights(self.current_dyn, self.current_T)
            CC.Settings.barrier()


        else:
            self.energies = energies
            total_forces = forces
            if compute_stress:
                total_stress = stress

        # Reshape the arrays
        self.forces[:, :, :] = np.reshape(total_forces, (N_rand, self.current_dyn.structure.N_atoms*np.prod(self.supercell), 3), order = "C")
        self.force_computed[:] = True

        if compute_stress:
            self.stresses[:,:,:] = np.reshape(total_stress, (N_rand, 3, 3), order = "C")
            self.has_stress = True
            self.stress_computed[:] = True
        else:
            self.has_stress = False<|MERGE_RESOLUTION|>--- conflicted
+++ resolved
@@ -136,15 +136,11 @@
         self.stresses = []
         self.xats = []
         self.units = UNITS_DEFAULT
-<<<<<<< HEAD
-
-=======
         self.w_0 = None
         self.pols_0 = None
         self.current_w = None
         self.current_pols = None
-        
->>>>>>> 1c12b51d
+
         self.sscha_energies = []
         self.sscha_forces = []
 
@@ -1058,7 +1054,7 @@
                  Defines if the calculation uses random Gaussian generator or Sobol Gaussian generator.
             sobol_scramble : bool, optional (Default = False)
                 Set the optional scrambling of the generated numbers taken from the Sobol sequence.
-                                 
+
         """
 
         if evenodd and (N % 2 != 0):
@@ -1316,10 +1312,6 @@
 
         self.current_T = newT
 
-<<<<<<< HEAD
-
-
-=======
         # Check if the dynamical matrix has changed
         changed_dyn = np.max([np.max(np.abs(self.current_dyn.dynmats[i] - new_dynamical_matrix.dynmats[i])) for i in range(len(self.current_dyn.q_tot))])
         print("DYN CHANGED BY:", changed_dyn)
@@ -1347,20 +1339,14 @@
         # Update sscha energies and forces
         self.sscha_energies[:], self.sscha_forces[:,:,:] = new_dynamical_matrix.get_energy_forces(None, displacement = self.u_disps, w_pols = (w_new, pols))
 
-        
->>>>>>> 1c12b51d
+
         t1 = time.time()
         # Get the frequencies of the original dynamical matrix
         #super_dyn = self.dyn_0.GenerateSupercellDyn(self.supercell)
 
-<<<<<<< HEAD
-        w_original, pols_original = self.dyn_0.DiagonalizeSupercell()#super_dyn.DyagDinQ(0)
-
-=======
         w_original = self.w_0.copy()
         pols_original = self.pols_0.copy()
-        
->>>>>>> 1c12b51d
+
         # Exclude translations
         if not self.ignore_small_w:
             trans_original = CC.Methods.get_translations(pols_original, super_struct0.get_masses_array())
@@ -1377,12 +1363,7 @@
 
         # Now do the same for the new dynamical matrix
         #new_super_dyn = new_dynamical_matrix.GenerateSupercellDyn(self.supercell)
-<<<<<<< HEAD
-
-        w_new, pols = new_dynamical_matrix.DiagonalizeSupercell()#new_super_dyn.DyagDinQ(0)
-=======
-        
->>>>>>> 1c12b51d
+
 
         if not self.ignore_small_w:
             trans_mask = CC.Methods.get_translations(pols, super_structure.get_masses_array())
@@ -1401,15 +1382,9 @@
 ERROR WHILE UPDATING THE WEIGHTS
 
 Error, one dynamical matrix does not satisfy the acoustic sum rule.
-<<<<<<< HEAD
-       If this problem arises on a sscha run,
-       it may be due to a gradient that violates the sum rule.
-       Please, be sure you are not using a custom gradient function.
-=======
-    If this problem arises on a sscha run, 
+    If this problem arises on a sscha run,
     it may be due to a gradient that violates the sum rule.
     Please, be sure you are not using a custom gradient function.
->>>>>>> 1c12b51d
 
 DETAILS OF ERROR:
     Number of translatinal modes in the original dyn = {}
@@ -1423,14 +1398,8 @@
         w= w_new[~trans_mask]
         w = np.array(w/2, dtype = np.float64)
         new_a = SCHAModules.thermodynamic.w_to_a(w, newT)
-<<<<<<< HEAD
-
-        Nat_sc = super_structure.N_atoms
-
-=======
-        
-        
->>>>>>> 1c12b51d
+
+
         # Get the new displacements in the supercell
         t3 = time.time()
         # for i in range(self.N):
@@ -1485,7 +1454,7 @@
             rho_tmp[i] *= np.exp(-0.5 * (v_new - v_old) )
         # Lets try to use this one
         self.rho = rho_tmp
-    
+
 
 
         #print("\n".join(["%8d) %16.8f" % (i+1, r) for i, r in enumerate(self.rho)]))
@@ -1684,17 +1653,10 @@
             float
                 The free energy in the current dynamical matrix and at the ensemble temperature
         """
-<<<<<<< HEAD
-
-        free_energy = self.current_dyn.GetHarmonicFreeEnergy(self.current_T)
+
+        free_energy = self.current_dyn.GetHarmonicFreeEnergy(self.current_T, w_pols = (self.current_w, self.current_pols))
 
         # We got the F_0
-=======
-        
-        free_energy = self.current_dyn.GetHarmonicFreeEnergy(self.current_T, w_pols = (self.current_w, self.current_pols))
-        
-        # We got the F_0 
->>>>>>> 1c12b51d
         # Now we can compute the free energy difference
         anharmonic_free_energy = 0
         error = 0
@@ -1711,42 +1673,6 @@
             return free_energy, error
         return free_energy
 
-<<<<<<< HEAD
-    def get_entropy(self, return_error = False):
-        r"""
-        GET THE ENTROPY
-        ===============
-
-        Get the total anharmonic entropy.
-
-        The equation implemented is the analytical derivative of the free energy,
-        and assumes that the SSCHA free energy is minimized.
-
-        .. math::
-
-            S = - \frac{dF}{dT}
-
-            S = S_{harm} - \left<V - {\mathcal V}\right>\sum_\mu \frac{1}{1 + 2n_\mu} \frac{dn_\mu}{dT}
-
-
-        where :math:`S_{harm}` is the 'harmonic' entropy computed from the dynamucal matrix,
-        plus a correction accounting for the ensemble anharmonicity.
-
-
-        Parameters
-        ----------
-            return_error : bool
-                If true, returns also the error
-
-        Results
-        -------
-            entropy, error : float
-                Returns the entropy and [optionally] the stochastic error.
-        """
-        raise NotImplementedError("Error, to be implemented")
-
-=======
->>>>>>> 1c12b51d
 
     def get_free_energy_interpolating(self, target_supercell, support_dyn_coarse = None, support_dyn_fine = None, error_on_imaginary_frequency = True, return_error = False):
         """
@@ -2505,17 +2431,10 @@
 
     #     supersturct = self.current_dyn.structure.generate_supercell(self.supercell)
 
-<<<<<<< HEAD
-        # Convert from A to Bohr the space
-        u_disps = self.u_disps * __A_TO_BOHR__
-        n_rand, n_modes = np.shape(u_disps)
-        forces = (self.forces - self.sscha_forces).reshape(self.N, n_modes)  / __A_TO_BOHR__
-=======
-    #     # Convert from A to Bohr the space 
+    #     # Convert from A to Bohr the space
     #     u_disps = self.u_disps * __A_TO_BOHR__
     #     n_rand, n_modes = np.shape(u_disps)
-    #     forces = (self.forces - self.sscha_forces).reshape(self.N, n_modes)  / __A_TO_BOHR__ 
->>>>>>> 1c12b51d
+    #     forces = (self.forces - self.sscha_forces).reshape(self.N, n_modes)  / __A_TO_BOHR__
 
     #     Ups = self.current_dyn.GetUpsilonMatrix(self.current_T)
     #     v_disp = u_disps.dot(Ups)
@@ -2554,65 +2473,28 @@
     #     return d3
 
 
-<<<<<<< HEAD
-    def get_v3_realspace(self):
-        """
-        This is a testing function that computes the V3 matrix in real space:
-
-        ..math::
-
-            \\Phi^{(3)}_{xyz} = - \sum_{pq} \\Upsilon_{xp}\\Upsilon_{yq} \\left<u_pu_q f_z\\\right>
-        """
-
-        nat_sc = self.structures[0].N_atoms
-        Ups = self.current_dyn.GetUpsilonMatrix(self.current_T)
-        f2 = np.reshape(self.forces - self.sscha_forces, (self.N, 3 * nat_sc))
-
-        # Get the average <uuf>
-        t1 = time.time()
-        N_eff = np.sum(self.rho)
-        uuf = np.einsum("ix,iy,iz,i", self.u_disps, self.u_disps, f2, self.rho)
-        uuf /= N_eff
-        t2 = time.time()
-
-        print("Time elapsed to compute <uuf>:", t2-t1, "s")
-
-        # Get the v3
-        v3 = - np.einsum("xp,yq,pqz->xyz", Ups, Ups, uuf) * __A_TO_BOHR__
-        # Symmetrize
-        #v3 = np.einsum("xyz,xzy,yxz,yzx,zxy,zyx->xyz", v3, v3, v3, v3, v3, v3) / 6
-        v3 -=  np.einsum("xp,yq,pqz->xzy", Ups, Ups, uuf) * __A_TO_BOHR__
-        v3 -=  np.einsum("xp,yq,pqz->zyx", Ups, Ups, uuf) * __A_TO_BOHR__
-        v3 -=  np.einsum("xp,yq,pqz->yxz", Ups, Ups, uuf)* __A_TO_BOHR__
-        v3 -=  np.einsum("xp,yq,pqz->zxy", Ups, Ups, uuf)* __A_TO_BOHR__
-        v3 -=  np.einsum("xp,yq,pqz->yzx", Ups, Ups, uuf)* __A_TO_BOHR__
-        v3 /= 6
-        t3 = time.time()
-        print("Time elapsed to compute v3:", t3-t1, "s")
-        return v3
-=======
     # def get_v3_realspace(self):
     #     """
     #     This is a testing function that computes the V3 matrix in real space:
-            
+
     #     ..math::
-            
+
     #         \\Phi^{(3)}_{xyz} = - \sum_{pq} \\Upsilon_{xp}\\Upsilon_{yq} \\left<u_pu_q f_z\\\right>
     #     """
-        
+
     #     nat_sc = self.structures[0].N_atoms
     #     Ups = self.current_dyn.GetUpsilonMatrix(self.current_T)
     #     f2 = np.reshape(self.forces - self.sscha_forces, (self.N, 3 * nat_sc))
-        
+
     #     # Get the average <uuf>
     #     t1 = time.time()
     #     N_eff = np.sum(self.rho)
     #     uuf = np.einsum("ix,iy,iz,i", self.u_disps, self.u_disps, f2, self.rho)
     #     uuf /= N_eff
     #     t2 = time.time()
-        
+
     #     print("Time elapsed to compute <uuf>:", t2-t1, "s")
-        
+
     #     # Get the v3
     #     v3 = - np.einsum("xp,yq,pqz->xyz", Ups, Ups, uuf) * __A_TO_BOHR__
     #     # Symmetrize
@@ -2626,7 +2508,6 @@
     #     t3 = time.time()
     #     print("Time elapsed to compute v3:", t3-t1, "s")
     #     return v3
->>>>>>> 1c12b51d
 
     def get_odd_realspace(self):
         """
@@ -2672,99 +2553,30 @@
     #     GET THE PHONON-PHONON SCATTERING ELEMENT
     #     ========================================
 
-<<<<<<< HEAD
-        This subroutine computes the 3-body phonon-phonon scatternig within the sscha.
-        It evaluates the vertex where the q phonon splits in a q+k and -k phonon:
-
-                  /---> q + k
-           q ____/
-                 \
-                  \---> -k
-
-
-        This computes v3 on the fly in real space.
-
-        .. math ::
-=======
     #     This subroutine computes the 3-body phonon-phonon scatternig within the sscha.
     #     It evaluates the vertex where the q phonon splits in a q+k and -k phonon:
-                    
+
     #               /---> q + k
     #        q ____/
     #              \
-    #               \---> -k  
-
-        
+    #               \---> -k
+
+
     #     This computes v3 on the fly in real space.
-        
+
     #     .. math ::
->>>>>>> 1c12b51d
 
     #         V^3_{abc} (q, -q-k, k)
 
     #     Where :math:`a`, :math:`b` and :math:`c` are the atomic indices in the unit cell.
 
-<<<<<<< HEAD
-        Parameters
-        ----------
-            q : ndarray(size = 3, dtype = float)
-                The q vector for the v3 compuation V3(q, -q-k, k).
-            k : ndarray(size = 3, dtype = float)
-                The k vector for the v3 computation V3(q, -q-k, k).
-
-        Returns
-        -------
-            v3 : ndarray( size = (3*nat, 3*nat, 3*nat), dtype = np.complex128)
-                The 3-rank tensor vertext V3(q, -q-k, k) of the phonon-phonon scattering
-        """
-
-        # Define the q vectors
-        q1 = -q -k
-        q2 = k
-
-        superdyn = self.current_dyn.GenerateSupercellDyn(self.supercell)
-        superstruc = superdyn.structure
-        ups_mat = np.real(superdyn.GetUpsilonMatrix(self.current_T))
-
-        # Get Upsilon dot u
-        vs = self.u_disps.dot(ups_mat) * __A_TO_BOHR__
-
-        # Get the corrispondance between unit cell and super cell
-        itau = superdyn.structure.get_itau(self.current_dyn.structure) - 1
-        nat_sc = superdyn.structure.N_atoms
-        nat = self.current_dyn.structure.N_atoms
-        struct = self.current_dyn.structure
-
-        D3 = np.zeros( (3*nat, 3*nat, 3*nat), dtype = np.complex128)
-        N_eff = np.sum(self.rho)
-        fc = np.zeros((3,3,3), dtype = np.float64)
-        for i in range(nat_sc):
-            i_uc = itau[i]
-
-            # The forces and displacement along this atom
-            v_i = vs[:, 3*i:3*i+3]
-            f_i = self.forces[:, i, :] - self.sscha_forces[:, i, :]
-            f_i /= __A_TO_BOHR__
-            for j in range(nat_sc):
-                j_uc = itau[j]
-
-                R1 = superstruc.coords[i, :] - struct.coords[i_uc, :]
-                R1 -= superstruc.coords[j, :] - struct.coords[j_uc, :]
-                q1dotR = q1.dot(R1)
-
-                # Forces and displacement along this atom
-                v_j = vs[:, 3*j:3*j+3]
-                f_j = self.forces[:, j, :] - self.sscha_forces[:, j, :]
-                f_j /= __A_TO_BOHR__
-
-=======
     #     Parameters
     #     ----------
     #         q : ndarray(size = 3, dtype = float)
     #             The q vector for the v3 compuation V3(q, -q-k, k).
     #         k : ndarray(size = 3, dtype = float)
     #             The k vector for the v3 computation V3(q, -q-k, k).
-        
+
     #     Returns
     #     -------
     #         v3 : ndarray( size = (3*nat, 3*nat, 3*nat), dtype = np.complex128)
@@ -2781,7 +2593,7 @@
 
     #     # Get Upsilon dot u
     #     vs = self.u_disps.dot(ups_mat) * __A_TO_BOHR__
-        
+
     #     # Get the corrispondance between unit cell and super cell
     #     itau = superdyn.structure.get_itau(self.current_dyn.structure) - 1
     #     nat_sc = superdyn.structure.N_atoms
@@ -2807,33 +2619,21 @@
 
     #             # Forces and displacement along this atom
     #             v_j = vs[:, 3*j:3*j+3]
-    #             f_j = self.forces[:, j, :] - self.sscha_forces[:, j, :] 
+    #             f_j = self.forces[:, j, :] - self.sscha_forces[:, j, :]
     #             f_j /= __A_TO_BOHR__
-                
->>>>>>> 1c12b51d
+
 
     #             for k in range(nat_sc):
     #                 k_uc = itau[k]
 
-<<<<<<< HEAD
-                    R2 = superstruc.coords[i, :] - struct.coords[i_uc, :]
-                    R2 -= superstruc.coords[k, :] - struct.coords[k_uc, :]
-                    q2dotR = q2.dot(R2)
-
-                    # Forces and displacement along this atom
-                    v_k = vs[:, 3*k:3*k+3]
-                    f_k = self.forces[:, k, :] - self.sscha_forces[:, k, :]
-                    f_k /= __A_TO_BOHR__
-=======
     #                 R2 = superstruc.coords[i, :] - struct.coords[i_uc, :]
     #                 R2 -= superstruc.coords[k, :] - struct.coords[k_uc, :]
     #                 q2dotR = q2.dot(R2)
-                        
+
     #                 # Forces and displacement along this atom
     #                 v_k = vs[:, 3*k:3*k+3]
-    #                 f_k = self.forces[:, k, :] - self.sscha_forces[:, k, :] 
+    #                 f_k = self.forces[:, k, :] - self.sscha_forces[:, k, :]
     #                 f_k /= __A_TO_BOHR__
->>>>>>> 1c12b51d
 
     #                 fc[:,:] = np.einsum("ia,ib,ic,i", v_i, v_j, f_k, self.rho)
     #                 fc += np.einsum("ia,ib,ic,i", v_i, f_j, v_k, self.rho)
@@ -2841,13 +2641,8 @@
     #                 fc /= 3*N_eff
     #                 D3[3*i_uc: 3*i_uc+3, 3*j_uc: 3*j_uc+3, 3*k_uc : 3*k_uc+3] += fc * np.exp(-1j* q1dotR - 1j*q2dotR)
 
-<<<<<<< HEAD
-
-        return D3
-=======
-                    
+
     #     return D3
->>>>>>> 1c12b51d
 
 
     # def get_dynamical_bubble(self, q, w, smearing = 1e-5):
@@ -2861,32 +2656,8 @@
 
     #         \Sigma_{af}(q, w) = \sum_{q'q''}\sum_{bc,\mu\nu} D^{(3)}_{abc} \left(-\frac 1 2 \chi_{\mu\nu}(\omega, q', q'')\right) \frac{e_\nu^b e_\mu^c e_\nu^d e_\mu^e}{\sqrt{M_bM_cM_dM_e}} D^{(3)}_{def}
 
-<<<<<<< HEAD
-
-        NOTE: The integral in the q space is performed over the mesh grid given by the supercell.
-
-
-        Parameters
-        ----------
-            q : vector
-                The q vector to compute the dynamical self energy
-            w : float or array
-                The frequency(ies) to compute the dynamical self-energy
-
-        Results
-        -------
-            Sigma : ndarray(size = (3*nat, 3*nat), dtype = np.complex128)
-                The dynamical self energy. Note it could be a list of Sigma
-                if the provided frequency is an array
-        """
-
-
-        # Perform the summation over the allowed q points
-        q_list = self.current_dyn.q_tot
-=======
-        
+
     #     NOTE: The integral in the q space is performed over the mesh grid given by the supercell.
->>>>>>> 1c12b51d
 
 
     #     Parameters
@@ -2896,59 +2667,12 @@
     #         w : float or array
     #             The frequency(ies) to compute the dynamical self-energy
 
-<<<<<<< HEAD
-        # Extend m to 3*nat
-        # This is a numpy hack: tile creates a replica matrix of m (3xN_nat)
-        # .T: makes a transposition to N_nat x 3 and ravel convert it in a 1d array
-        m = np.tile(m, (3,1)).T.ravel()
-        minvsqrt = 1 / np.sqrt(m)
-
-        # Check how many frequencies has been provided
-        N_w = 1
-        try:
-            N_w = len(w)
-        except:
-            pass
-
-        # Initialize the bubble self energy
-        sigma = np.zeros((3*nat, 3*nat), dtype = np.complex128)
-        if N_w > 1:
-            sigmas = [sigma.copy() for x in range(N_w)]
-        for ik, k in enumerate(q_list):
-            k1 = -q -k
-
-            # Get the v3
-            d3_1 = self.get_v3_qspace(k1, k)
-            print ("Sum of v3:", np.sum(d3_1))
-
-            # Get the phonon-propagator
-            if N_w > 1:
-                bubbles = []
-                for i in range(N_w):
-                    bubbles.append( self.current_dyn.get_phonon_propagator(w[i], self.current_T, k1, k, smearing))
-            else:
-                bubble = self.current_dyn.get_phonon_propagator(w, self.current_T, k1, k, smearing)
-
-            # Get the index of k1 to extract the polarization vectors
-            k1_dists = [CC.Methods.get_min_dist_into_cell(bg, k1, x) for x in q_list]
-            k1_i = np.argmin(k1_dists)
-
-            wk, polk = self.current_dyn.DyagDinQ(ik)
-            wk1, polk1 = self.current_dyn.DyagDinQ(k1_i)
-
-            # Get |e><e| / sqrt(m_a m_b)
-            e_mat = np.einsum("am,bn, a, b->abmn", polk1, polk, minvsqrt, minvsqrt)
-
-            # Convert the d3 in the mu basis
-            d3_mubasis = np.einsum("abc, bcmn -> amn", d3_1, e_mat)
-=======
     #     Results
     #     -------
     #         Sigma : ndarray(size = (3*nat, 3*nat), dtype = np.complex128)
     #             The dynamical self energy. Note it could be a list of Sigma
     #             if the provided frequency is an array
     #     """
->>>>>>> 1c12b51d
 
 
     #     # Perform the summation over the allowed q points
@@ -2979,7 +2703,7 @@
     #     for ik, k in enumerate(q_list):
     #         k1 = -q -k
 
-    #         # Get the v3 
+    #         # Get the v3
     #         d3_1 = self.get_v3_qspace(k1, k)
     #         print ("Sum of v3:", np.sum(d3_1))
 
