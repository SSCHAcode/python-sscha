--- conflicted
+++ resolved
@@ -331,20 +331,9 @@
             super(Cluster, self).__setattr__(name, value)
 
 
-<<<<<<< HEAD
-        # Setting the account or partition name will automatically result in
-        # activating the corresponding flags
-        if name.endswith("_name"):
-            key = "use_{}".format(name.split("_")[0])
-            self.__dict__[key] = True
-
-
-
-=======
-                
-        
-        
->>>>>>> 2c1fb17b
+
+
+
     def ExecuteCMD(self, cmd, raise_error = False, return_output = False, on_cluster = False):
         """
         EXECUTE THE CMD ON THE CLUSTER
@@ -633,7 +622,7 @@
 
                 list_of_inputs.append(input_file)
                 list_of_outputs.append(output_file)
-            except Exception as e: 
+            except Exception as e:
                 MSG = '''
 Error while writing input file {}.
 
@@ -1528,7 +1517,7 @@
                         print("ERROR IDENTIFYING STRUCTURE!")
                         MSG = """
                             Error in thread {}.
-                            Displacement between the expected structure {} 
+                            Displacement between the expected structure {}
                             and the one readed from the calculator
                             is of {} A.
                         """.format(threading.get_native_id(), jobs_id[i], error_struct)
