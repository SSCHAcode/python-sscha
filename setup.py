from __future__ import print_function

from numpy.distutils.core import setup, Extension
import os, sys 
import numpy 

extra_flags_c = ["-fopenmp"]
extra_link_args_c = ["-fopenmp"]
mpi_compile_args = []
mpi_link_args = []


# If true, do not check for parallel
avoid_parallel_test = True 

# Get the MPI from environmental variables
parallel = False 
if "MPICC" in  os.environ:
        mpicc = os.environ["MPICC"]
        parallel = True
        print ()
        print("Parallel compiler setted to:", mpicc)
        print()

# Check for the python parallel libraries
python_parallel = True
try:
        import pypar
except:
        try:
                import mpi4py
        except:
                #parallel = False
                python_parallel = False

# Setup the parallel environemnt
if parallel:
        # If we are here we can compile using MPI support
        mpi_compile_args = os.popen("%s -show" % mpicc).read().strip().split(' ')[1:]
        mpi_link_args    = os.popen("%s -show" % mpicc).read().strip().split(' ')[1:]
        extra_flags_c += ["-D_MPI"]

# Check if it is python2 or 3
if sys.version_info[0] < 3:
        print("Running on python 2, added the flag -D_PYTHON2")
        extra_flags_c += ["-D_PYTHON2"]




LIBRARIES = ["lapack", "blas"]
EXTRA_F90_FLAGS =  ["-cpp", "-fopenmp"]
EXTRA_LINK_ARGS = ["-fopenmp"]

# Compile the fortran SCHA modules
SCHAModules = Extension(name = "SCHAModules", 
                        sources = ["SCHAModules/module_stochastic.f90",
                                   "SCHAModules/module_new_thermodynamic.f90",
                                   "SCHAModules/module_anharmonic.f90",
                                   "SCHAModules/get_stress_tensor.f90",
                                   "SCHAModules/get_gradient_supercell.f90",
                                   "SCHAModules/get_upsilon_matrix.f90",
                                   "SCHAModules/multiply_lambda_tensor.f90",
                                   "SCHAModules/cell_force.f90",
                                   "SCHAModules/get_gradient_supercell_fast.f90",
                                   "SCHAModules/get_g.f90",
                                   "SCHAModules/get_emat.f90",
                                   "SCHAModules/get_v3.f90",
                                   "SCHAModules/get_odd_straight.f90",
                                   "SCHAModules/get_cmat.f90",
                                   "SCHAModules/get_v4.f90",
                                   "SCHAModules/get_odd_straight_with_v4.f90"],
                        libraries = LIBRARIES,
                        extra_f90_compile_args = EXTRA_F90_FLAGS,
                        extra_link_args= EXTRA_LINK_ARGS)




# Setup the HP performance module
#odd_HP = Extension(name = "sscha_HP_odd",
#                   sources= ["CModules/odd_corr_module.c", "CModules/LanczosFunctions.c"],
#                   include_dirs=[numpy.get_include()],
#                   extra_compile_args= extra_flags_c + mpi_compile_args,
#                   extra_link_args = mpi_link_args + extra_link_args_c
#                   )



# Prepare the compilation of the Python Conde
setup( name = "python-sscha",
<<<<<<< HEAD
       version = "1.3.2.3",
=======
       version = "1.4.0",
>>>>>>> dcaf70ad
       description = "Python implementation of the sscha code",
       author = "Lorenzo Monacelli",
       url = "https://github.com/mesonepigreco/python-sscha",
       packages = ["sscha"],
       package_dir = {"sscha": "Modules"},
       setup_requires = ["numpy", "ase", "scipy", "cellconstructor", "spglib", "matplotlib"],
       ext_modules = [SCHAModules], # odd_HP
       scripts = ["scripts/sscha", "scripts/cluster_check.x", "scripts/plot_frequencies.py",
                  "scripts/sscha-plot-data.py",
                  "scripts/static-vc-relax.pyx", "scripts/read_incomplete_ensemble.py"],
       license = "GPLv3"
       )
                                                                                                                                                          
if not python_parallel and not parallel and not avoid_parallel_test:                                                                                                                      
        print()                                                                                                                                               
        print("======= WARNING =======")                                                                                                                      
        print("Nor python parallel neither MPI compiler found.")                                                                                              
        print("If you whish to activate MPI acceleration,")                                                                                                   
        print("Consider installing either pypar or mpi4py")                                                                                                   
        print("For example, try to run: ")                                                                                                                    
        print(" >>> MPICC=mpicc python " + " ".join(sys.argv))                                                                                                
        print("Note: clean the build directory if you whish to recompile the code.")                                                                          
        print("=======================")                                                                                                                      
        print()                                                                                                                                               
elif not parallel and not avoid_parallel_test:
        print()
        print("======= WARNING =======")
        print("No MPI compiler found, please specify MPICC environmental variable")
        print("For example, try to run: ")
        print(" >>> MPICC=mpicc python " + " ".join(sys.argv))
        print("Note: clean the build directory if you whish to recompile the code.")
        print("=======================")
        print()
elif not python_parallel and not avoid_parallel_test:
        print()
        print("======= WARNING =======")
        print("No Python MPI library found")
        print("Supported libraries:")
        print(" - pypar ")
        print(" - mpi4py ")
        print()
        print("Note: Fast MPI implemetation will crash if used")
        print("      consider to install one of these libraries.")
        print("      (No need to reinstall python-sscha)")
        print("=======================")
        print()
elif not avoid_parallel_test:
        print()
        print(" PARALLEL ENVIRONMENT DETECTED CORRECTLY ")
        print()



def readme():
    with open("README.md") as f:
        return f.read()<|MERGE_RESOLUTION|>--- conflicted
+++ resolved
@@ -89,11 +89,7 @@
 
 # Prepare the compilation of the Python Conde
 setup( name = "python-sscha",
-<<<<<<< HEAD
-       version = "1.3.2.3",
-=======
        version = "1.4.0",
->>>>>>> dcaf70ad
        description = "Python implementation of the sscha code",
        author = "Lorenzo Monacelli",
        url = "https://github.com/mesonepigreco/python-sscha",
